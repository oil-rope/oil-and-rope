--- conflicted
+++ resolved
@@ -1,20 +1,14 @@
-<<<<<<< HEAD
-=======
 from typing import TYPE_CHECKING
 
 from django.apps import apps
->>>>>>> 3aebde59
 from django.contrib.auth import get_user_model
 from rest_framework import serializers
 
-from chat.models import Chat, ChatMessage
+from common.constants import models
 
 from .common import WebSocketMessageSerializer
 from .registration import SimpleUserSerializer
 
-<<<<<<< HEAD
-User = get_user_model()
-=======
 if TYPE_CHECKING:  # pragma: no cover
     from chat.models import Chat as ChatModel
     from chat.models import ChatMessage as ChatMessageModel
@@ -23,7 +17,6 @@
 User: 'UserModel' = get_user_model()
 ChatMessage: 'ChatMessageModel' = apps.get_model(models.CHAT_MESSAGE)
 Chat: 'ChatModel' = apps.get_model(models.CHAT)
->>>>>>> 3aebde59
 
 
 class ChatMessageSerializer(serializers.ModelSerializer):
