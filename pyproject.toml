--- conflicted
+++ resolved
@@ -1,60 +1,3 @@
-<<<<<<< HEAD
-[tool.poetry]
-name = "oil-and-rope"
-version = "0.0.2"
-description = "Oil & Rope is a Django project for managing Roleplay Games."
-authors = ["LeCuay <suso.becerra98@gmail.com>"]
-license = "MIT"
-repository = "https://github.com/oil-rope/oil-and-rope/"
-
-[tool.poetry.dependencies]
-python = "^3.8"
-Django = "^3"
-channels = "^2"
-"discord.py" = {extras = ["voice"], version = "^1"}
-django-crispy-forms = "^1"
-django-ckeditor = "^5"
-django-modeltranslation = "^0"
-django-mptt = "^0"
-django-mptt-admin = "^1"
-django-simple-history = "^2"
-django-tables2 = "^2"
-djangorestframework = "^3"
-faker = "^4"
-gunicorn = "^20"
-Pillow = "^7"
-psycopg2-binary = "^2"
-python-dateutil = "^2"
-python-dotenv = "^0"
-requests = "^2.24.0"
-Twisted = {extras = ["tls", "http2"], version = "^20"}
-xlrd = "^1"
-
-[tool.poetry.dev-dependencies]
-autopep8 = "^1"
-channels_redis = "^2"
-django-extensions = "^2"
-django-pdb = "^0"
-flake8 = "^3"
-freezegun = "^0"
-ipdb = "^0"
-isort = "^5"
-model_bakery = "^1"
-pytest = "^5"
-pytest-asyncio = "^0"
-pytest-cov = "^2"
-pytest-django = "^3"
-pytest-env = "^0.6.2"
-pytest-mock = "^3"
-pytest-xdist = "^1"
-selenium = "^3"
-werkzeug = "^1"
-django-debug-toolbar = "^2.2"
-
-[build-system]
-requires = ["poetry>=0.12"]
-build-backend = "poetry.masonry.api"
-=======
 [tool.poetry]
 name = "oil-and-rope"
 version = "0.0.2"
@@ -109,5 +52,4 @@
 
 [build-system]
 requires = ["poetry>=1.1"]
-build-backend = "poetry.masonry.api"
->>>>>>> a13d325b
+build-backend = "poetry.masonry.api"