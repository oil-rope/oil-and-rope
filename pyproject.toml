[tool.poetry]
name = "oil-and-rope"
version = "0.0.2"
description = "Oil & Rope is a Django project for managing Roleplay Games."
authors = ["LeCuay <suso.becerra98@gmail.com>"]
license = "MIT"
repository = "https://github.com/oil-rope/oil-and-rope/"

[tool.poetry.dependencies]
python = "^3.9"
Django = "4.0.4"
channels = "^3.0"
channels-redis = "^3.3"
crispy-bootstrap5 = "^0.6"
"discord.py" = {extras = ["voice"], version = "^1.7"}
django-allauth = "^0.49"
django-crispy-forms = "^1.14"
django-ckeditor = "^6.2"
django-cors-headers = "^3.11"
django-filter = "^21.1"
django-mptt = "^0.13"
django-mptt-admin = "^2.2"
django-prometheus = "^2.2"
djangorestframework = "^3.12"
docutils = "~0.17.1"  # Required by admindocs even if not used
Faker = "^13.3"
gunicorn = "^20.1"
Pillow = "^9.0"
psycopg2 = "^2.9"
python-dateutil = "^2.8"
python-dotenv = "^0.19"
python3-openid = "^3.2"  # Requirement for `django-allauth`
requests = "^2.27"
requests-oauthlib = "^1.3"  # Requirement for `django-allauth`
<<<<<<< HEAD
Twisted = {extras = ["tls", "http2"], version = "^22.4"}
xlrd = "^2.0"
=======
Twisted = {extras = ["tls", "http2"], version = "^22.2"}
>>>>>>> 12fce137

[tool.poetry.dev-dependencies]
autopep8 = "^1.6"
coverage = "^6.3"
django-coverage-plugin = "^2.0"
django-debug-toolbar = "^3.2"
django-extensions = "^3.1"
dpytest = "^0.5"
flake8 = "^4.0"
flake8-django = "^1.1"
freezegun = "^1.2"
ipdb = "^0.13"
isort = "^5.10"
model_bakery = "^1.4"
pytest = "^7.0"
pytest-asyncio = "^0.18"
pytest-cov = "^3.0"
pytest-django = "^4.5"
pytest-mock = "^3.7"
pytest-xdist = "^2.5"
Sphinx = "^4.5"
sphinx-rtd-theme = "^1.0"
werkzeug = "~2.0"
selenium = "^4.1"

[build-system]
requires = ["poetry>=1.1"]
build-backend = "poetry.masonry.api"<|MERGE_RESOLUTION|>--- conflicted
+++ resolved
@@ -32,12 +32,7 @@
 python3-openid = "^3.2"  # Requirement for `django-allauth`
 requests = "^2.27"
 requests-oauthlib = "^1.3"  # Requirement for `django-allauth`
-<<<<<<< HEAD
-Twisted = {extras = ["tls", "http2"], version = "^22.4"}
-xlrd = "^2.0"
-=======
 Twisted = {extras = ["tls", "http2"], version = "^22.2"}
->>>>>>> 12fce137
 
 [tool.poetry.dev-dependencies]
 autopep8 = "^1.6"
