--- conflicted
+++ resolved
@@ -8,11 +8,7 @@
 
 [tool.poetry.dependencies]
 python = "^3.9.0 || ^3.10.0"
-<<<<<<< HEAD
-Django = "4.0.4"
-=======
 Django = "4.1"
->>>>>>> d08f1488
 channels = "^3.0"
 channels-redis = "^3.3"
 crispy-bootstrap5 = "^0.6"
