[tool.poetry]
name = "oil-and-rope"
version = "0.0.2"
description = "Oil & Rope is a Django project for managing Roleplay Games."
authors = ["LeCuay <suso.becerra98@gmail.com>"]
license = "MIT"
repository = "https://github.com/oil-rope/oil-and-rope/"

[tool.poetry.dependencies]
<<<<<<< HEAD
python = "^3.9"
Django = "4.0.4"
channels = "^3.0"
channels-redis = "^3.3"
=======
python = "^3.9.0 || ^3.10.0"
Django = "4.1"
channels = "^3.0.4"
channels-redis = "^3.4.0"
>>>>>>> 78960e4f
crispy-bootstrap5 = "^0.6"
"discord.py" = {extras = ["voice"], version = "^1.7.3"}
django-allauth = "^0.49.0"
django-crispy-forms = "^1.14.0"
django-ckeditor = "^6.4.2"
django-cors-headers = "^3.11"
<<<<<<< HEAD
# NOTE: Package `django-modeltranslation seems to have a problem with Django 4+
django-modeltranslation = "^0.17"
django-mptt = "^0.13"
django-mptt-admin = "^2.2"
djangorestframework = "^3.12"
Faker = "^13.3"
gunicorn = "^20.1"
Pillow = "^9.0"
psycopg2 = "^2.9"
python-dateutil = "^2.8"
python-dotenv = "^0.19"
python3-openid = "^3.2"  # Requirement for `django-allauth`
requests = "^2.27"
requests-oauthlib = "^1.3"  # Requirement for `django-allauth`
Twisted = {extras = ["tls", "http2"], version = "^22.4"}
xlrd = "^2.0"
=======
django-filter = "^21.1"
django-mptt = "^0.13.4"
django-mptt-admin = "^2.2.0"
django-prometheus = "^2.2.0"
djangorestframework = "^3.13.1"
docutils = "~0.17.1"  # Required by admindocs even if not used
Faker = "^13.13.0"
gunicorn = "^20.1.0"
Pillow = "^9.1.1"
psycopg2 = "^2.9.3"
python-dateutil = "^2.8.2"
python-dotenv = "^0.19.2"
python3-openid = "^3.2.0"  # Requirement for `django-allauth`
requests = "^2.28.0"
requests-oauthlib = "^1.3.1"  # Requirement for `django-allauth`
Twisted = {extras = ["tls", "http2"], version = "^22.4.0"}
>>>>>>> 78960e4f

[tool.poetry.dev-dependencies]
autopep8 = "^1.6.0"
coverage = "^6.4.1"
django-coverage-plugin = "^2.0.3"
django-debug-toolbar = "^3.4.0"
django-extensions = "^3.1.5"
dpytest = "^0.5.3"
flake8 = "^4.0.1"
flake8-django = "^1.1.1"
freezegun = "^1.2.1"
ipdb = "^0.13.9"
isort = "^5.10.1"
model_bakery = "^1.5.0"
pytest = "^7.1.2"
pytest-asyncio = "^0.18.3"
pytest-cov = "^3.0.0"
pytest-django = "^4.5.2"
pytest-mock = "^3.7.0"
pytest-xdist = "^2.5.0"
Sphinx = "^4.5.0"
sphinx-rtd-theme = "^1.0.0"
werkzeug = "~2.0.3"
selenium = "^4.2.0"

[build-system]
requires = ["poetry>=1.1"]
build-backend = "poetry.masonry.api"<|MERGE_RESOLUTION|>--- conflicted
+++ resolved
@@ -7,41 +7,16 @@
 repository = "https://github.com/oil-rope/oil-and-rope/"
 
 [tool.poetry.dependencies]
-<<<<<<< HEAD
-python = "^3.9"
-Django = "4.0.4"
-channels = "^3.0"
-channels-redis = "^3.3"
-=======
 python = "^3.9.0 || ^3.10.0"
 Django = "4.1"
 channels = "^3.0.4"
 channels-redis = "^3.4.0"
->>>>>>> 78960e4f
 crispy-bootstrap5 = "^0.6"
 "discord.py" = {extras = ["voice"], version = "^1.7.3"}
 django-allauth = "^0.49.0"
 django-crispy-forms = "^1.14.0"
 django-ckeditor = "^6.4.2"
 django-cors-headers = "^3.11"
-<<<<<<< HEAD
-# NOTE: Package `django-modeltranslation seems to have a problem with Django 4+
-django-modeltranslation = "^0.17"
-django-mptt = "^0.13"
-django-mptt-admin = "^2.2"
-djangorestframework = "^3.12"
-Faker = "^13.3"
-gunicorn = "^20.1"
-Pillow = "^9.0"
-psycopg2 = "^2.9"
-python-dateutil = "^2.8"
-python-dotenv = "^0.19"
-python3-openid = "^3.2"  # Requirement for `django-allauth`
-requests = "^2.27"
-requests-oauthlib = "^1.3"  # Requirement for `django-allauth`
-Twisted = {extras = ["tls", "http2"], version = "^22.4"}
-xlrd = "^2.0"
-=======
 django-filter = "^21.1"
 django-mptt = "^0.13.4"
 django-mptt-admin = "^2.2.0"
@@ -58,7 +33,6 @@
 requests = "^2.28.0"
 requests-oauthlib = "^1.3.1"  # Requirement for `django-allauth`
 Twisted = {extras = ["tls", "http2"], version = "^22.4.0"}
->>>>>>> 78960e4f
 
 [tool.poetry.dev-dependencies]
 autopep8 = "^1.6.0"
