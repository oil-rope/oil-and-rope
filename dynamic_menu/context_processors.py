import logging

from . import models
from .enums import MenuTypes
<<<<<<< HEAD
=======


def filter_menus(menus, user):
    """
    Filters menus queryset from user based on permissions, staff, superuser...
    """

    # Comparing permissions
    user_perms = user.get_all_permissions()
    exclude_menus = []
    for menu in menus:
        menu_permissions = menu.permissions
        # Removing if staff or superuser are not accomplished
        if menu.staff_required and not user.is_staff:
            exclude_menus.append(menu.pk)
            continue
        if menu.superuser_required and not user.is_superuser:
            exclude_menus.append(menu.pk)
            continue
        # If menu has no permissions there's no need to further check
        if not menu_permissions:
            continue
        # If user has no perms but menu has it's automatic excluding
        if not user_perms:
            exclude_menus.append(menu.pk)
            continue
        # User must have all permissions in order to access a menu
        user_has_all_needed_perms = all([perm in user_perms for perm in menu_permissions])
        if not user_has_all_needed_perms:
            exclude_menus.append(menu.pk)
            continue

    # Removing from query
    if exclude_menus:
        menus = menus.exclude(pk__in=exclude_menus)

    return menus
>>>>>>> 0fef5e8b


def menus(request) -> dict:
    """
    Checks for menus, their permissions and return a queryset filtered.
    """

    user = request.user

    if not user.is_authenticated:
        menus_dict = {
            'menus': models.DynamicMenu.objects.filter(
                staff_required=False,
                superuser_required=False,
                permissions_required__isnull=True,
            ),
            'context_menus': models.DynamicMenu.objects.filter(
                staff_required=False,
                superuser_required=False,
                permissions_required__isnull=True,
            )
        }
        return menus_dict

    # Initialize dicts
    menus_dict = {
        'menus': models.DynamicMenu.objects.none(),
        'context_menus': models.DynamicMenu.objects.none()
    }

    # Getting menus
    qs = models.DynamicMenu.objects.filter(menu_type=MenuTypes.MAIN_MENU)
    if not qs.exists():  # Empty query does not need to continue
        return menus_dict

<<<<<<< HEAD
    # Checking for user and its permissions
    user = request.user
    user_permissions = [per.split('.')[1]
                        for per in user.get_all_permissions()]
    user_permissions = Permission.objects.filter(codename__in=user_permissions)

    # Filtering by permissions
    qs = qs.filter(
        Q(permissions_required__in=user_permissions) | Q(
            permissions_required__isnull=True),
    )
    qs = qs.filter(menu_type=MenuTypes.MAIN_MENU)
    qs = qs.distinct()

    # Getting referrer
    menu_referrer = request.COOKIES.get('_auth_user_menu_referrer', None)
    if menu_referrer and menu_referrer != 'None':  # Because of JavaScript
        try:
            menu_parent = models.DynamicMenu.objects.get(pk=menu_referrer)
            context_menus = menu_parent.get_children()

            # Checking for permissions
            context_menus = context_menus.filter(
                Q(permissions_required__in=user_permissions) | Q(
                    permissions_required__isnull=True),
            )
            context_menus = context_menus.distinct()
        except models.DynamicMenu.DoesNotExist as ex:
            request.COOKIES['_auth_user_menu_referrer'] = None
            context_menus = models.DynamicMenu.objects.none()
            logging.warning('Trying to access an non-existent menu.\n%s', ex)
        except ValueError as ex:
            request.COOKIES['_auth_user_menu_referrer'] = None
            context_menus = models.DynamicMenu.objects.none()
            logging.warning('Trying to access an non-existent menu.\n%s', ex)
    else:
=======
    qs = filter_menus(qs, user)
    menus_dict['menus'] = qs

    # Getting referrer
    menu_referrer = request.COOKIES.get('_auth_user_menu_referrer', None)
    if not menu_referrer or menu_referrer == 'None':  # Because of JavaScript
        return menus_dict

    try:
        menu_parent = models.DynamicMenu.objects.get(pk=menu_referrer)
        context_menus = menu_parent.get_children().filter(
            menu_type=MenuTypes.CONTEXT_MENU
        )
        context_menus = filter_menus(context_menus, user)
    except models.DynamicMenu.DoesNotExist as ex:
        request.COOKIES['_auth_user_menu_referrer'] = None
>>>>>>> 0fef5e8b
        context_menus = models.DynamicMenu.objects.none()
        logging.warning('Trying to access an non-existent menu.\n%s', ex)

    menus_dict['context_menus'] = context_menus

    return menus_dict<|MERGE_RESOLUTION|>--- conflicted
+++ resolved
@@ -2,8 +2,6 @@
 
 from . import models
 from .enums import MenuTypes
-<<<<<<< HEAD
-=======
 
 
 def filter_menus(menus, user):
@@ -41,7 +39,6 @@
         menus = menus.exclude(pk__in=exclude_menus)
 
     return menus
->>>>>>> 0fef5e8b
 
 
 def menus(request) -> dict:
@@ -77,44 +74,6 @@
     if not qs.exists():  # Empty query does not need to continue
         return menus_dict
 
-<<<<<<< HEAD
-    # Checking for user and its permissions
-    user = request.user
-    user_permissions = [per.split('.')[1]
-                        for per in user.get_all_permissions()]
-    user_permissions = Permission.objects.filter(codename__in=user_permissions)
-
-    # Filtering by permissions
-    qs = qs.filter(
-        Q(permissions_required__in=user_permissions) | Q(
-            permissions_required__isnull=True),
-    )
-    qs = qs.filter(menu_type=MenuTypes.MAIN_MENU)
-    qs = qs.distinct()
-
-    # Getting referrer
-    menu_referrer = request.COOKIES.get('_auth_user_menu_referrer', None)
-    if menu_referrer and menu_referrer != 'None':  # Because of JavaScript
-        try:
-            menu_parent = models.DynamicMenu.objects.get(pk=menu_referrer)
-            context_menus = menu_parent.get_children()
-
-            # Checking for permissions
-            context_menus = context_menus.filter(
-                Q(permissions_required__in=user_permissions) | Q(
-                    permissions_required__isnull=True),
-            )
-            context_menus = context_menus.distinct()
-        except models.DynamicMenu.DoesNotExist as ex:
-            request.COOKIES['_auth_user_menu_referrer'] = None
-            context_menus = models.DynamicMenu.objects.none()
-            logging.warning('Trying to access an non-existent menu.\n%s', ex)
-        except ValueError as ex:
-            request.COOKIES['_auth_user_menu_referrer'] = None
-            context_menus = models.DynamicMenu.objects.none()
-            logging.warning('Trying to access an non-existent menu.\n%s', ex)
-    else:
-=======
     qs = filter_menus(qs, user)
     menus_dict['menus'] = qs
 
@@ -131,7 +90,6 @@
         context_menus = filter_menus(context_menus, user)
     except models.DynamicMenu.DoesNotExist as ex:
         request.COOKIES['_auth_user_menu_referrer'] = None
->>>>>>> 0fef5e8b
         context_menus = models.DynamicMenu.objects.none()
         logging.warning('Trying to access an non-existent menu.\n%s', ex)
 
