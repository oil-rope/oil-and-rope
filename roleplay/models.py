from ckeditor.fields import RichTextField
from django.apps import apps
from django.core.exceptions import ValidationError
from django.db import IntegrityError, models
from django.shortcuts import resolve_url
from django.utils.functional import cached_property
from django.utils.translation import gettext_lazy as _
from mptt.models import MPTTModel, TreeForeignKey

from common.constants import models as constants
from common.files.upload import default_upload_to
from common.validators import validate_file_size
from core.models import TracingMixin
from roleplay.enums import RoleplaySystems

from . import managers
from .enums import ICON_RESOLVERS, DomainTypes, SiteTypes


class Domain(TracingMixin):
    """
    Declares domain and subdomain differentiated by type.

    Parameters
    ----------
    name: :class:`str`
        Name of the domain.
    description: :class:`str`
        Little description about what involves this domain.
    """

    name = models.CharField(verbose_name=_('name'), max_length=25, null=False, blank=False)
    description = models.TextField(verbose_name=_('description'), null=False, blank=True)
    domain_type = models.PositiveSmallIntegerField(
        verbose_name=_('domain type'), choices=DomainTypes.choices, default=DomainTypes.DOMAIN, null=False, blank=False
    )
    image = models.ImageField(verbose_name=_('image'), upload_to=default_upload_to, null=False, blank=True)

    objects = managers.DomainManager()

    @property
    def is_domain(self):
        return self.domain_type == DomainTypes.DOMAIN

    @property
    def is_subdomain(self):
        return self.domain_type == DomainTypes.SUBDOMAIN

    class Meta:
        verbose_name = _('domain')
        verbose_name_plural = _('domains')
        ordering = ['name', '-entry_created_at', '-entry_updated_at']

    def __str__(self):
        domain_type = DomainTypes(self.domain_type)
        return f'{self.name} [{domain_type.label.title()}]'


# TODO: MPTTModel is unmaintained, we need to change it
class Place(MPTTModel, TracingMixin):
    """
    Declares where did the creature grown, how it was, what does it belong to?
    Also used for declaring a World.

    Parameters
    ----------
    name: :class:`str`
        Name of the site.
    description: :class:`str`
        Description of the site.
    site_type: :class:`int`
        0 - House, 1 - Town, 2 - Village...
    image: :class:`str`
        Path to the image.
    parent_site: :class:`int`
       If the place is child of another Place, this is where it can be settled.
    user: :class:`registration.User`
        Declares this maps belongs to a user.
    owner: :class:`registration.User`
        The person who created this map.
    """

    ICON_RESOLVERS = ICON_RESOLVERS

    name = models.CharField(verbose_name=_('name'), max_length=100, null=False, blank=False)
    description = RichTextField(verbose_name=_('description'), null=False, blank=True)
    site_type = models.PositiveSmallIntegerField(
        verbose_name=_('site type'), choices=SiteTypes.choices, default=SiteTypes.TOWN, null=False, blank=False
    )
    image = models.ImageField(
        verbose_name=_('image'), upload_to=default_upload_to, null=False, blank=True, validators=[validate_file_size]
    )
    parent_site = TreeForeignKey(
        to='self', verbose_name=_('parent site'), on_delete=models.CASCADE, null=True, blank=True,
        related_name='children_sites', db_index=True
    )
    user = models.ForeignKey(
        to=constants.REGISTRATION_USER, on_delete=models.CASCADE, related_name='places', verbose_name=_('user'),
        blank=True, null=True, db_index=True
    )
    owner = models.ForeignKey(
        to=constants.REGISTRATION_USER, on_delete=models.SET_NULL, related_name='places_owned', verbose_name=_('owner'),
        blank=True, null=True, db_index=True
    )

    objects = managers.PlaceManager()

    @cached_property
    def images(self):
        images = []
        if self.image:
            images.extend([self.image])
        images.extend([obj.image for obj in self.get_descendants().filter(image__isnull=False) if obj.image])
        return images

    def resolve_icon(self):
        return '<i class="{}"></i>'.format(self.ICON_RESOLVERS.get(self.site_type, ''))

    def get_absolute_url(self):
        return resolve_url('roleplay:place:detail', pk=self.pk)

    def get_houses(self):
        houses = self.get_descendants().filter(site_type=SiteTypes.HOUSE)
        houses = list(houses)
        return houses
    houses = cached_property(get_houses, name='houses')

    def get_towns(self):
        towns = self.get_descendants().filter(site_type=SiteTypes.TOWN)
        towns = list(towns)
        return towns
    towns = cached_property(get_towns, name='towns')

    def get_villages(self):
        villages = self.get_descendants().filter(site_type=SiteTypes.VILLAGE)
        villages = list(villages)
        return villages
    villages = cached_property(get_villages, name='villages')

    def get_cities(self):
        cities = self.get_descendants().filter(site_type=SiteTypes.CITY)
        cities = list(cities)
        return cities
    cities = cached_property(get_cities, name='cities')

    def get_metropolis(self):
        metropolis = self.get_descendants().filter(site_type=SiteTypes.METROPOLIS)
        metropolis = list(metropolis)
        return metropolis
    metropolis = cached_property(get_metropolis, name='metropolis')

    def get_forests(self):
        forests = self.get_descendants().filter(site_type=SiteTypes.FOREST)
        forests = list(forests)
        return forests
    forests = cached_property(get_forests, name='forests')

    def get_hills(self):
        hills = self.get_descendants().filter(site_type=SiteTypes.HILLS)
        hills = list(hills)
        return hills
    hills = cached_property(get_hills, name='hills')

    def get_mountains(self):
        mountains = self.get_descendants().filter(site_type=SiteTypes.MOUNTAINS)
        mountains = list(mountains)
        return mountains
    mountains = cached_property(get_mountains, name='mountains')

    def get_mines(self):
        mines = self.get_descendants().filter(site_type=SiteTypes.MINES)
        mines = list(mines)
        return mines
    mines = cached_property(get_mines, name='mines')

    def get_rivers(self):
        rivers = self.get_descendants().filter(site_type=SiteTypes.RIVER)
        rivers = list(rivers)
        return rivers
    rivers = cached_property(get_rivers, name='rivers')

    def get_seas(self):
        seas = self.get_descendants().filter(site_type=SiteTypes.SEA)
        seas = list(seas)
        return seas
    seas = cached_property(get_seas, name='seas')

    def get_deserts(self):
        deserts = self.get_descendants().filter(site_type=SiteTypes.DESERT)
        deserts = list(deserts)
        return deserts
    deserts = cached_property(get_deserts, name='deserts')

    def get_tundras(self):
        tundras = self.get_descendants().filter(site_type=SiteTypes.TUNDRA)
        tundras = list(tundras)
        return tundras
    tundras = cached_property(get_tundras, name='tundras')

    def get_unusual(self):
        unusual = self.get_descendants().filter(site_type=SiteTypes.UNUSUAL)
        unusual = list(unusual)
        return unusual
    unusual = cached_property(get_unusual, name='unusual')

    def get_islands(self):
        islands = self.get_descendants().filter(site_type=SiteTypes.ISLAND)
        islands = list(islands)
        return islands
    islands = cached_property(get_islands, name='islands')

    def get_countries(self):
        countries = self.get_descendants().filter(site_type=SiteTypes.COUNTRY)
        countries = list(countries)
        return countries
    countries = cached_property(get_countries, name='countries')

    def get_continents(self):
        continents = self.get_descendants().filter(site_type=SiteTypes.CONTINENT)
        continents = list(continents)
        return continents
    continents = cached_property(get_continents, name='continents')

    def get_worlds(self):
        worlds = self.get_descendants().filter(site_type=SiteTypes.WORLD)
        worlds = list(worlds)
        return worlds
    worlds = cached_property(get_worlds, name='worlds')

    @property
    def is_house(self):
        return self.site_type == SiteTypes.HOUSE

    @property
    def is_town(self):
        return self.site_type == SiteTypes.TOWN

    @property
    def is_village(self):
        return self.site_type == SiteTypes.VILLAGE

    @property
    def is_city(self):
        return self.site_type == SiteTypes.CITY

    @property
    def is_metropolis(self):
        return self.site_type == SiteTypes.METROPOLIS

    @property
    def is_forest(self):
        return self.site_type == SiteTypes.FOREST

    @property
    def is_hills(self):
        return self.site_type == SiteTypes.HILLS

    @property
    def is_mountains(self):
        return self.site_type == SiteTypes.MOUNTAINS

    @property
    def is_mines(self):
        return self.site_type == SiteTypes.MINES

    @property
    def is_river(self):
        return self.site_type == SiteTypes.RIVER

    @property
    def is_sea(self):
        return self.site_type == SiteTypes.SEA

    @property
    def is_desert(self):
        return self.site_type == SiteTypes.DESERT

    @property
    def is_tundra(self):
        return self.site_type == SiteTypes.TUNDRA

    @property
    def is_unusual(self):
        return self.site_type == SiteTypes.UNUSUAL

    @property
    def is_island(self):
        return self.site_type == SiteTypes.ISLAND

    @property
    def is_country(self):
        return self.site_type == SiteTypes.COUNTRY

    @property
    def is_continent(self):
        return self.site_type == SiteTypes.CONTINENT

    @property
    def is_world(self):
        return self.site_type == SiteTypes.WORLD

    class MPTTMeta:
        parent_attr = 'parent_site'

    class Meta:
        verbose_name = _('place')
        verbose_name_plural = _('places')
        ordering = ['name', '-entry_created_at', '-entry_updated_at']

    def clean(self):
        if self.user and not self.owner:
            raise ValidationError({
                'user': _('a private world must have owner') + '.'
            })

    def save(self, *args, **kwargs):
        if self.user and not self.owner:
            raise IntegrityError(_('a private world must have owner') + '.')
        return super().save(*args, **kwargs)

    def __str__(self):
        return self.name


class Race(TracingMixin):
    """
    Model to manage Races.

    Parameters
    ----------
    name: :class:`str`
        Name of the race.
    description: :class:`str`
        About the creature.
    strength: :class:`int`
        Modifier for strength.
    dexterity: :class:`int`
        Modifier for dexterity.
    constitution: :class:`int`
        Modifier for constitution.
    intelligence: :class:`int`
        Modifier for intelligence.
    wisdom: :class:`int`
        Modifier for wisdom.
    charisma: :class:`int`
        Modifier for charisma.
    affected_by_armor: :class:`boolean`
        Declares if this race is affected by any penalty that armor can give.
    image: :class:`file`
        Image for the race.
    users: :class:`User`
        Users that have this race.
    """

    name = models.CharField(verbose_name=_('name'), max_length=50)
    description = models.TextField(verbose_name=_('description'), null=False, blank=True)
    strength = models.SmallIntegerField(verbose_name=_('strength'), default=0)
    dexterity = models.SmallIntegerField(verbose_name=_('dexterity'), default=0)
    constitution = models.SmallIntegerField(verbose_name=_('constitution'), default=0)
    intelligence = models.SmallIntegerField(verbose_name=_('intelligence'), default=0)
    wisdom = models.SmallIntegerField(verbose_name=_('wisdom'), default=0)
    charisma = models.SmallIntegerField(verbose_name=_('charisma'), default=0)
    affected_by_armor = models.BooleanField(
        verbose_name=_('affected by armor'), default=True,
        help_text=_('declares if this race is affected by armor penalties')
    )
    image = models.ImageField(
        verbose_name=_('image'), upload_to=default_upload_to, validators=[validate_file_size], null=False, blank=True
    )
    users = models.ManyToManyField(
        verbose_name=_('users'), to=constants.REGISTRATION_USER, related_name='race_set', db_index=True,
        through=constants.ROLEPLAY_RACE_USER,
    )

    def get_owners(self):
        qs = self.users.filter(m2m_race_set__is_owner=True)
        return qs

    owners = cached_property(func=get_owners, name='owners')

    def add_owners(self, *users):
        # Getting RaceUser model
        model = apps.get_model(constants.ROLEPLAY_RACE_USER)
        new_entries = []
        for user in users:
            entry = model(user=user, race=self, is_owner=True)
            new_entries.append(entry.save())
        return model.objects.filter(pk__in=new_entries)

    class Meta:
        verbose_name = _('race')
        verbose_name_plural = _('races')
        ordering = ['-entry_created_at', 'name']

    def __str__(self):
        return f'{self.name} [{self.pk}]'


class RaceUser(TracingMixin):
    """
    This class manage M2M for :class:`Race` and :class:`User`.

    Parameters
    ----------
    user: :class:`User`
        Related user.
    race: :class:`Race`
        Related race.
    is_owner: :class:`boolean`
        Declares if the related user is owner.
    """

    user = models.ForeignKey(
        verbose_name=_('user'), to=constants.REGISTRATION_USER, related_name='m2m_race_set', on_delete=models.CASCADE,
        db_index=True
    )
    race = models.ForeignKey(
        verbose_name=_('race'), to=constants.ROLEPLAY_RACE, related_name='m2m_race_set', on_delete=models.CASCADE,
        db_index=True
    )
    is_owner = models.BooleanField(verbose_name=_('ownership'), default=False)

    def __str__(self):
        return f'{self.user.username} <-> {self.race.name}'


class Session(TracingMixin):
    """
    This model manages sessions playing by the users.

    Parameters
    ----------
    name: :class:`str`
        Name of the session.
    plot: :class:`str`
        Plot of the session.
    players: List[:class:`~registration.models.User`]
        Players in session.
    chat: :class:`~chat.model.Chat`
        Chat used for this session.
    next_game: :class:`datetime.datetime`
        Next session's date.
    system: :class:`int`
        System used.
    world: :class:`~roleplay.models.Place`
        The world where this session is played.

    Attributes
    ----------
    game_masters: List[:class:`~registration.models.User`]
        Game masters of this session.
    """

    id = models.AutoField(verbose_name=_('identifier'), primary_key=True, blank=False, null=False, db_index=True)
    name = models.CharField(verbose_name=_('name'), max_length=100)
    plot = models.TextField(verbose_name=_('plot'), null=False, blank=True)
    players = models.ManyToManyField(
        to=constants.REGISTRATION_USER, verbose_name=_('players'), related_name='session_set',
        related_query_name='session', through=constants.ROLEPLAY_PLAYER_IN_SESSION, through_fields=('session', 'player')
    )
    chat = models.OneToOneField(
<<<<<<< HEAD
        to=constants.CHAT_MODEL, verbose_name=_('chat'), on_delete=models.CASCADE,
=======
        to=constants.CHAT, verbose_name=_('chat'), on_delete=models.CASCADE,
>>>>>>> ddb9c4db
        related_name='session', related_query_name='session', db_index=True, blank=False, null=False,
    )
    next_game = models.DateTimeField(
        verbose_name=_('next session'), auto_now=False, auto_now_add=False, null=True, blank=True,
    )
    system = models.PositiveSmallIntegerField(verbose_name=_('system'), choices=RoleplaySystems.choices)
    world = models.ForeignKey(
        to=constants.ROLEPLAY_PLACE, verbose_name=_('world'), on_delete=models.CASCADE,
        related_name='session_set', related_query_name='session', db_index=True,
        limit_choices_to={'site_type': SiteTypes.WORLD}, blank=False, null=False,
    )
    image = models.ImageField(
        verbose_name=_('image'), upload_to=default_upload_to, validators=[validate_file_size], null=False, blank=True,
    )

    class Meta:
        verbose_name = _('session')
        verbose_name_plural = _('sessions')
        ordering = ['-entry_created_at', 'name']

    def add_game_masters(self, *users):
        PlayerInSession = apps.get_model(constants.ROLEPLAY_PLAYER_IN_SESSION)
        entries_to_create = [PlayerInSession(player=user, session=self, is_game_master=True) for user in users]
        objs = PlayerInSession.objects.bulk_create(entries_to_create)
        return objs

    @property
    def game_masters(self):
        gms = self.players.filter(
            player_in_session_set__is_game_master=True
        )
        return gms

    def clean(self):
        # Don't allow non Worlds to be world
        try:
            world = self.world
        except Session.world.RelatedObjectDoesNotExist:
            msg = _('session hasn\'t any world.').capitalize()
            raise ValidationError({'world': msg})
        if world:
            if world.site_type != SiteTypes.WORLD:
                msg = _('world must be a world.').capitalize()
                raise ValidationError({'world': msg})

    def save(self, *args, **kwargs):
        self.full_clean()
        super().save(*args, **kwargs)

    def get_absolute_url(self):
        return resolve_url('roleplay:session:detail', pk=self.pk)

    def __str__(self):
        system = RoleplaySystems(self.system)
        return f'{self.name} [{system.label.title()}]'


class PlayerInSession(TracingMixin):
    id = models.BigAutoField(verbose_name=_('identifier'), primary_key=True, db_index=True)
    session = models.ForeignKey(
        to=constants.ROLEPLAY_SESSION, on_delete=models.CASCADE, related_name='player_in_session_set', to_field='id',
        db_index=True, verbose_name=_('session'),
    )
    player = models.ForeignKey(
        to=constants.REGISTRATION_USER, on_delete=models.CASCADE, related_name='player_in_session_set', to_field='id',
        db_index=True, verbose_name=_('player')
    )
    is_game_master = models.BooleanField(verbose_name=_('game master'), default=False)

    class Meta:
        verbose_name = _('player in session')
        verbose_name_plural = _('players in session')
        unique_together = [
            ['session', 'player']
        ]

    def __str__(self):
        str_model = _('%(player)s in %(session)s (Game Master: %(is_game_master)s)') % {
            'player': self.player, 'session': self.session, 'is_game_master': self.is_game_master
        }
        return str_model<|MERGE_RESOLUTION|>--- conflicted
+++ resolved
@@ -459,11 +459,7 @@
         related_query_name='session', through=constants.ROLEPLAY_PLAYER_IN_SESSION, through_fields=('session', 'player')
     )
     chat = models.OneToOneField(
-<<<<<<< HEAD
-        to=constants.CHAT_MODEL, verbose_name=_('chat'), on_delete=models.CASCADE,
-=======
         to=constants.CHAT, verbose_name=_('chat'), on_delete=models.CASCADE,
->>>>>>> ddb9c4db
         related_name='session', related_query_name='session', db_index=True, blank=False, null=False,
     )
     next_game = models.DateTimeField(
