<<<<<<< HEAD
=======
from django.apps import apps
>>>>>>> 0fef5e8b
from django.contrib.auth import get_user_model
from django.core.exceptions import ValidationError
from django.db import IntegrityError, models
from django.utils.translation import gettext_lazy as _
from mptt.models import MPTTModel, TreeForeignKey

<<<<<<< HEAD
=======
from common.constants import models as constants
>>>>>>> 0fef5e8b
from common.files.upload import default_upload_to
from common.validators import validate_file_size
from core.models import TracingMixin

from . import managers
from .enums import ICON_RESOLVERS, DomainTypes, SiteTypes


class Domain(TracingMixin):
    """
    Declares domain and subdomain differentiated by type.

    Parameters
    ----------
    name: :class:`str`
        Name of the domain.
    description: :class:`str`
        Little description about what involves this domain.
    """

    name = models.CharField(verbose_name=_('Name'), max_length=25, null=False, blank=False)
    description = models.TextField(verbose_name=_('Description'), null=True, blank=True)
    domain_type = models.PositiveSmallIntegerField(verbose_name=_('Domain type'), choices=DomainTypes.choices,
                                                   default=DomainTypes.DOMAIN, null=False, blank=False)
    image = models.ImageField(verbose_name=_('Image'), upload_to=default_upload_to, null=True, blank=True)

    objects = managers.DomainManager()

    @property
    def is_domain(self):
        return self.domain_type == DomainTypes.DOMAIN

    @property
    def is_subdomain(self):
        return self.domain_type == DomainTypes.SUBDOMAIN

    class Meta:
        verbose_name = _('Domain')
        verbose_name_plural = _('Domains')
        ordering = ['name', '-entry_created_at', '-entry_updated_at']

    def __str__(self):
        return self.name


class Place(MPTTModel, TracingMixin):
    """
    Declares where did the creature grown, how it was, what does it belong to?
    Also used for declaring a World.

    Parameters
    ----------
    name: :class:`str`
        Name of the site.
    description: :class:`str`
        Description of the site.
    site_type: :class:`int`
        0 - House, 1 - Town, 2 - Village...
    image: :class:`str`
        Path to the image.
    parent_site: :class:`int`
       If the place is child of another Place, this is where it can be settled.
    user: :class:`auth.User`
        Declares this maps belongs to a user.
    owner: :class:`auth.User`
        The person who created this map.
    """

    ICON_RESOLVERS = ICON_RESOLVERS

    name = models.CharField(verbose_name=_('Name'), max_length=100, null=False, blank=False)
    description = models.TextField(verbose_name=_('Description'), null=True, blank=True)
    site_type = models.PositiveSmallIntegerField(verbose_name=_('Site type'), choices=SiteTypes.choices,
                                                 default=SiteTypes.TOWN, null=False, blank=False)
    image = models.ImageField(verbose_name=_('Image'), upload_to=default_upload_to, null=True, blank=True,
                              validators=[validate_file_size])
    parent_site = TreeForeignKey('self', verbose_name=_('Parent site'), on_delete=models.CASCADE, null=True, blank=True,
                                 related_name='children_sites', db_index=True)
    user = models.ForeignKey(get_user_model(), on_delete=models.CASCADE, related_name='places', verbose_name=_('User'),
                             blank=True, null=True, db_index=True)
    owner = models.ForeignKey(get_user_model(), on_delete=models.SET_NULL, related_name='places_owned',
                              verbose_name=_('Owner'), blank=True, null=True, db_index=True)

    objects = managers.PlaceManager()

    def images(self):
        images = []
        if self.image:
            images.extend([self.image])
        images.extend([obj.image for obj in self.get_descendants().filter(image__isnull=False) if obj.image])
        return images

    def resolve_icon(self):
        return '<span class="{}"></span>'.format(self.ICON_RESOLVERS.get(self.site_type, ''))

    def get_houses(self):
        return self.get_descendants().filter(site_type=SiteTypes.HOUSE)

    def get_towns(self):
        return self.get_descendants().filter(site_type=SiteTypes.TOWN)

    def get_villages(self):
        return self.get_descendants().filter(site_type=SiteTypes.VILLAGE)

    def get_cities(self):
        return self.get_descendants().filter(site_type=SiteTypes.CITY)

    def get_metropolis(self):
        return self.get_descendants().filter(site_type=SiteTypes.METROPOLIS)

    def get_forests(self):
        return self.get_descendants().filter(site_type=SiteTypes.FOREST)

    def get_hills(self):
        return self.get_descendants().filter(site_type=SiteTypes.HILLS)

    def get_mountains(self):
        return self.get_descendants().filter(site_type=SiteTypes.MOUNTAINS)

    def get_mines(self):
        return self.get_descendants().filter(site_type=SiteTypes.MINES)

    def get_rivers(self):
        return self.get_descendants().filter(site_type=SiteTypes.RIVER)

    def get_seas(self):
        return self.get_descendants().filter(site_type=SiteTypes.SEA)

    def get_deserts(self):
        return self.get_descendants().filter(site_type=SiteTypes.DESERT)

    def get_tundras(self):
        return self.get_descendants().filter(site_type=SiteTypes.TUNDRA)

    def get_unusuals(self):
        return self.get_descendants().filter(site_type=SiteTypes.UNUSUAL)

    def get_islands(self):
        return self.get_descendants().filter(site_type=SiteTypes.ISLAND)

    def get_countries(self):
        return self.get_descendants().filter(site_type=SiteTypes.COUNTRY)

    def get_continents(self):
        return self.get_descendants().filter(site_type=SiteTypes.CONTINENT)

    def get_worlds(self):
        return self.get_descendants().filter(site_type=SiteTypes.WORLD)

    @property
    def is_house(self):
        return self.site_type == SiteTypes.HOUSE

    @property
    def is_town(self):
        return self.site_type == SiteTypes.TOWN

    @property
    def is_village(self):
        return self.site_type == SiteTypes.VILLAGE

    @property
    def is_city(self):
        return self.site_type == SiteTypes.CITY

    @property
    def is_metropolis(self):
        return self.site_type == SiteTypes.METROPOLIS

    @property
    def is_forest(self):
        return self.site_type == SiteTypes.FOREST

    @property
    def is_hills(self):
        return self.site_type == SiteTypes.HILLS

    @property
    def is_mountains(self):
        return self.site_type == SiteTypes.MOUNTAINS

    @property
    def is_mines(self):
        return self.site_type == SiteTypes.MINES

    @property
    def is_river(self):
        return self.site_type == SiteTypes.RIVER

    @property
    def is_sea(self):
        return self.site_type == SiteTypes.SEA

    @property
    def is_desert(self):
        return self.site_type == SiteTypes.DESERT

    @property
    def is_tundra(self):
        return self.site_type == SiteTypes.TUNDRA

    @property
    def is_unusual(self):
        return self.site_type == SiteTypes.UNUSUAL

    @property
    def is_island(self):
        return self.site_type == SiteTypes.ISLAND

    @property
    def is_country(self):
        return self.site_type == SiteTypes.COUNTRY

    @property
    def is_continent(self):
        return self.site_type == SiteTypes.CONTINENT

    @property
    def is_world(self):
        return self.site_type == SiteTypes.WORLD

    class MPTTMeta:
        parent_attr = 'parent_site'

    class Meta:
        verbose_name = _('Place')
        verbose_name_plural = _('Places')
        ordering = ['name', '-entry_created_at', '-entry_updated_at']

    def clean(self):
        if self.user and not self.owner:
            raise ValidationError({
                'user': _('A private world must have owner') + '.'
            })

    def save(self, *args, **kwargs):
        if self.user and not self.owner:
            raise IntegrityError(_('A private world must have owner') + '.')
        return super().save(*args, **kwargs)

    def __str__(self):
<<<<<<< HEAD
        return self.name
=======
        return self.name


class Race(TracingMixin):
    """
    Model to manage Races.

    Parameters
    ----------
    name: :class:`str`
        Name of the race.
    description: :class:`str`
        About the creature.
    strength: :class:`int`
        Modifier for strength.
    dexterity: :class:`int`
        Modifier for dexterity.
    constitution: :class:`int`
        Modifier for constitution.
    intelligence: :class:`int`
        Modifier for intelligence.
    wisdom: :class:`int`
        Modifier for wisdom.
    charisma: :class:`int`
        Modfier for charisma.
    affected_by_armor: :class:`boolean`
        Declares if this race is affected by any penalty that armor can give.
    image: :class:`file`
        Image for the race.
    users: :class:`User`
        Users that have this race.
    """

    name = models.CharField(verbose_name=_('Name'), max_length=50)
    description = models.TextField(verbose_name=_('Description'), null=True, blank=True)
    strength = models.SmallIntegerField(verbose_name=_('Strength'), default=0)
    dexterity = models.SmallIntegerField(verbose_name=_('Dexterity'), default=0)
    constitution = models.SmallIntegerField(verbose_name=_('Constitution'), default=0)
    intelligence = models.SmallIntegerField(verbose_name=_('Intelligence'), default=0)
    wisdom = models.SmallIntegerField(verbose_name=_('Wisdom'), default=0)
    charisma = models.SmallIntegerField(verbose_name=_('Charisma'), default=0)
    affected_by_armor = models.BooleanField(verbose_name=_('Affected by armor'), default=True,
                                            help_text=_('Declares if this race is affected by armor penalties'))
    image = models.ImageField(verbose_name=_('Image'), upload_to=default_upload_to, validators=[validate_file_size],
                              null=True, blank=True)
    users = models.ManyToManyField(verbose_name=_('Users'), to=constants.USER_MODEL, related_name='race_set',
                                   db_index=True, through=constants.USER_RACE_RELATION)

    @property
    def owners(self):
        qs = self.users.filter(m2m_race_set__is_owner=True)
        return qs

    def add_owners(self, *users):
        # Getting RaceUser model
        model = apps.get_model(constants.USER_RACE_RELATION)
        new_entries = []
        for user in users:
            entry = model(user=user, race=self, is_owner=True)
            new_entries.append(entry.save())
        return model.objects.filter(pk__in=new_entries)

    class Meta:
        verbose_name = _('Race')
        verbose_name_plural = _('Races')
        ordering = ['-entry_created_at', 'name']

    def __str__(self):
        return f'{self.name} [{self.pk}]'


class RaceUser(TracingMixin):
    """
    This class manage M2M for :class:`Race` and :class:`User`.

    Parameters
    ----------
    user: :class:`User`
        Related user.
    race: :class:`Race`
        Related race.
    is_owner: :class:`boolean`
        Declares if the related user is owner.
    """

    user = models.ForeignKey(verbose_name=_('User'), to=constants.USER_MODEL, related_name='m2m_race_set',
                             on_delete=models.CASCADE, db_index=True)
    race = models.ForeignKey(verbose_name=_('Race'), to=constants.RACE_MODEL, related_name='m2m_race_set',
                             on_delete=models.CASCADE, db_index=True)
    is_owner = models.BooleanField(verbose_name=_('Ownership'), default=False)

    def __str__(self):
        return f'{self.user.username} <-> {self.race.name}'
>>>>>>> 0fef5e8b
<|MERGE_RESOLUTION|>--- conflicted
+++ resolved
@@ -1,17 +1,11 @@
-<<<<<<< HEAD
-=======
 from django.apps import apps
->>>>>>> 0fef5e8b
 from django.contrib.auth import get_user_model
 from django.core.exceptions import ValidationError
 from django.db import IntegrityError, models
 from django.utils.translation import gettext_lazy as _
 from mptt.models import MPTTModel, TreeForeignKey
 
-<<<<<<< HEAD
-=======
 from common.constants import models as constants
->>>>>>> 0fef5e8b
 from common.files.upload import default_upload_to
 from common.validators import validate_file_size
 from core.models import TracingMixin
@@ -253,9 +247,6 @@
         return super().save(*args, **kwargs)
 
     def __str__(self):
-<<<<<<< HEAD
-        return self.name
-=======
         return self.name
 
 
@@ -348,5 +339,4 @@
     is_owner = models.BooleanField(verbose_name=_('Ownership'), default=False)
 
     def __str__(self):
-        return f'{self.user.username} <-> {self.race.name}'
->>>>>>> 0fef5e8b
+        return f'{self.user.username} <-> {self.race.name}'