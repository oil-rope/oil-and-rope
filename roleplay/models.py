from django.apps import apps
<<<<<<< HEAD
from django.contrib.auth import get_user_model
from django.contrib.contenttypes.fields import GenericForeignKey
from django.core.exceptions import ValidationError
from django.db import IntegrityError, models
=======
from django.core.exceptions import ValidationError
from django.db import IntegrityError, models
from django.urls import reverse
from django.utils import timezone
>>>>>>> a13d325b
from django.utils.functional import cached_property
from django.utils.translation import gettext_lazy as _
from mptt.models import MPTTModel, TreeForeignKey

from common.constants import models as constants
from common.files.upload import default_upload_to
from common.validators import validate_file_size, validate_music_file
from core.models import TracingMixin
from roleplay.enums import RoleplaySystems

from . import managers
from .enums import ICON_RESOLVERS, DomainTypes, SiteTypes


class Domain(TracingMixin):
    """
    Declares domain and subdomain differentiated by type.

    Parameters
    ----------
    name: :class:`str`
        Name of the domain.
    description: :class:`str`
        Little description about what involves this domain.
    """

    name = models.CharField(verbose_name=_('name'), max_length=25, null=False, blank=False)
    description = models.TextField(verbose_name=_('description'), null=True, blank=True)
    domain_type = models.PositiveSmallIntegerField(
        verbose_name=_('domain type'), choices=DomainTypes.choices, default=DomainTypes.DOMAIN, null=False, blank=False
    )
    image = models.ImageField(verbose_name=_('image'), upload_to=default_upload_to, null=True, blank=True)

    objects = managers.DomainManager()

    @property
    def is_domain(self):
        return self.domain_type == DomainTypes.DOMAIN

    @property
    def is_subdomain(self):
        return self.domain_type == DomainTypes.SUBDOMAIN

    class Meta:
        verbose_name = _('domain')
        verbose_name_plural = _('domains')
        ordering = ['name', '-entry_created_at', '-entry_updated_at']

    def __str__(self):
        domain_type = DomainTypes(self.domain_type)
        return f'{self.name} [{domain_type.label.title()}]'


# TODO: MPTTModel is unmaintaned, we need to change it
class Place(MPTTModel, TracingMixin):
    """
    Declares where did the creature grown, how it was, what does it belong to?
    Also used for declaring a World.

    Parameters
    ----------
    name: :class:`str`
        Name of the site.
    description: :class:`str`
        Description of the site.
    site_type: :class:`int`
        0 - House, 1 - Town, 2 - Village...
    image: :class:`str`
        Path to the image.
    parent_site: :class:`int`
       If the place is child of another Place, this is where it can be settled.
    user: :class:`auth.User`
        Declares this maps belongs to a user.
    owner: :class:`auth.User`
        The person who created this map.
    """

    ICON_RESOLVERS = ICON_RESOLVERS

    name = models.CharField(verbose_name=_('name'), max_length=100, null=False, blank=False)
    description = models.TextField(verbose_name=_('description'), null=True, blank=True)
    site_type = models.PositiveSmallIntegerField(
        verbose_name=_('site type'), choices=SiteTypes.choices, default=SiteTypes.TOWN, null=False, blank=False
    )
    image = models.ImageField(
        verbose_name=_('image'), upload_to=default_upload_to, null=True, blank=True, validators=[validate_file_size]
    )
    parent_site = TreeForeignKey(
        to='self', verbose_name=_('parent site'), on_delete=models.CASCADE, null=True, blank=True,
        related_name='children_sites', db_index=True
    )
    user = models.ForeignKey(
        to=constants.USER_MODEL, on_delete=models.CASCADE, related_name='places', verbose_name=_('user'), blank=True,
        null=True, db_index=True
    )
    owner = models.ForeignKey(
        to=constants.USER_MODEL, on_delete=models.SET_NULL, related_name='places_owned', verbose_name=_('owner'),
        blank=True, null=True, db_index=True
    )

    objects = managers.PlaceManager()

    @cached_property
    def images(self):
        images = []
        if self.image:
            images.extend([self.image])
        images.extend([obj.image for obj in self.get_descendants().filter(image__isnull=False) if obj.image])
        return images

    def resolve_icon(self):
        return '<span class="{}"></span>'.format(self.ICON_RESOLVERS.get(self.site_type, ''))

    def get_houses(self):
        houses = self.get_descendants().filter(site_type=SiteTypes.HOUSE)
        houses = list(houses)
        return houses
    houses = cached_property(get_houses, name='houses')

    def get_towns(self):
        towns = self.get_descendants().filter(site_type=SiteTypes.TOWN)
        towns = list(towns)
        return towns
    towns = cached_property(get_towns, name='towns')

    def get_villages(self):
        villages = self.get_descendants().filter(site_type=SiteTypes.VILLAGE)
        villages = list(villages)
        return villages
    villages = cached_property(get_villages, name='villages')

    def get_cities(self):
        cities = self.get_descendants().filter(site_type=SiteTypes.CITY)
        cities = list(cities)
        return cities
    cities = cached_property(get_cities, name='cities')

    def get_metropolis(self):
        metropolis = self.get_descendants().filter(site_type=SiteTypes.METROPOLIS)
        metropolis = list(metropolis)
        return metropolis
    metropolis = cached_property(get_metropolis, name='metropolis')

    def get_forests(self):
        forests = self.get_descendants().filter(site_type=SiteTypes.FOREST)
        forests = list(forests)
        return forests
    forests = cached_property(get_forests, name='forests')

    def get_hills(self):
        hills = self.get_descendants().filter(site_type=SiteTypes.HILLS)
        hills = list(hills)
        return hills
    hills = cached_property(get_hills, name='hills')

    def get_mountains(self):
        mountains = self.get_descendants().filter(site_type=SiteTypes.MOUNTAINS)
        mountains = list(mountains)
        return mountains
    mountains = cached_property(get_mountains, name='mountains')

    def get_mines(self):
        mines = self.get_descendants().filter(site_type=SiteTypes.MINES)
        mines = list(mines)
        return mines
    mines = cached_property(get_mines, name='mines')

    def get_rivers(self):
        rivers = self.get_descendants().filter(site_type=SiteTypes.RIVER)
        rivers = list(rivers)
        return rivers
    rivers = cached_property(get_rivers, name='rivers')

    def get_seas(self):
        seas = self.get_descendants().filter(site_type=SiteTypes.SEA)
        seas = list(seas)
        return seas
    seas = cached_property(get_seas, name='seas')

    def get_deserts(self):
        deserts = self.get_descendants().filter(site_type=SiteTypes.DESERT)
        deserts = list(deserts)
        return deserts
    deserts = cached_property(get_deserts, name='deserts')

    def get_tundras(self):
        tundras = self.get_descendants().filter(site_type=SiteTypes.TUNDRA)
        tundras = list(tundras)
        return tundras
    tundras = cached_property(get_tundras, name='tundras')

    def get_unusuals(self):
        unusuals = self.get_descendants().filter(site_type=SiteTypes.UNUSUAL)
        unusuals = list(unusuals)
        return unusuals
    unusuals = cached_property(get_unusuals, name='unusuals')

    def get_islands(self):
        islands = self.get_descendants().filter(site_type=SiteTypes.ISLAND)
        islands = list(islands)
        return islands
    islands = cached_property(get_islands, name='islands')

    def get_countries(self):
        countries = self.get_descendants().filter(site_type=SiteTypes.COUNTRY)
        countries = list(countries)
        return countries
    countries = cached_property(get_countries, name='countries')

    def get_continents(self):
        continents = self.get_descendants().filter(site_type=SiteTypes.CONTINENT)
        continents = list(continents)
        return continents
    continents = cached_property(get_continents, name='continents')

    def get_worlds(self):
        worlds = self.get_descendants().filter(site_type=SiteTypes.WORLD)
        worlds = list(worlds)
        return worlds
    worlds = cached_property(get_worlds, name='worlds')

    @property
    def is_house(self):
        return self.site_type == SiteTypes.HOUSE

    @property
    def is_town(self):
        return self.site_type == SiteTypes.TOWN

    @property
    def is_village(self):
        return self.site_type == SiteTypes.VILLAGE

    @property
    def is_city(self):
        return self.site_type == SiteTypes.CITY

    @property
    def is_metropolis(self):
        return self.site_type == SiteTypes.METROPOLIS

    @property
    def is_forest(self):
        return self.site_type == SiteTypes.FOREST

    @property
    def is_hills(self):
        return self.site_type == SiteTypes.HILLS

    @property
    def is_mountains(self):
        return self.site_type == SiteTypes.MOUNTAINS

    @property
    def is_mines(self):
        return self.site_type == SiteTypes.MINES

    @property
    def is_river(self):
        return self.site_type == SiteTypes.RIVER

    @property
    def is_sea(self):
        return self.site_type == SiteTypes.SEA

    @property
    def is_desert(self):
        return self.site_type == SiteTypes.DESERT

    @property
    def is_tundra(self):
        return self.site_type == SiteTypes.TUNDRA

    @property
    def is_unusual(self):
        return self.site_type == SiteTypes.UNUSUAL

    @property
    def is_island(self):
        return self.site_type == SiteTypes.ISLAND

    @property
    def is_country(self):
        return self.site_type == SiteTypes.COUNTRY

    @property
    def is_continent(self):
        return self.site_type == SiteTypes.CONTINENT

    @property
    def is_world(self):
        return self.site_type == SiteTypes.WORLD

    class MPTTMeta:
        parent_attr = 'parent_site'

    class Meta:
        verbose_name = _('place')
        verbose_name_plural = _('places')
        ordering = ['name', '-entry_created_at', '-entry_updated_at']

    def clean(self):
        if self.user and not self.owner:
            raise ValidationError({
                'user': _('a private world must have owner') + '.'
            })

    def save(self, *args, **kwargs):
        if self.user and not self.owner:
            raise IntegrityError(_('a private world must have owner') + '.')
        return super().save(*args, **kwargs)

    def __str__(self):
        return self.name


class Race(TracingMixin):
    """
    Model to manage Races.

    Parameters
    ----------
    name: :class:`str`
        Name of the race.
    description: :class:`str`
        About the creature.
    strength: :class:`int`
        Modifier for strength.
    dexterity: :class:`int`
        Modifier for dexterity.
    constitution: :class:`int`
        Modifier for constitution.
    intelligence: :class:`int`
        Modifier for intelligence.
    wisdom: :class:`int`
        Modifier for wisdom.
    charisma: :class:`int`
        Modfier for charisma.
    affected_by_armor: :class:`boolean`
        Declares if this race is affected by any penalty that armor can give.
    image: :class:`file`
        Image for the race.
    users: :class:`User`
        Users that have this race.
    """

    name = models.CharField(verbose_name=_('name'), max_length=50)
    description = models.TextField(verbose_name=_('description'), null=True, blank=True)
    strength = models.SmallIntegerField(verbose_name=_('strength'), default=0)
    dexterity = models.SmallIntegerField(verbose_name=_('dexterity'), default=0)
    constitution = models.SmallIntegerField(verbose_name=_('constitution'), default=0)
    intelligence = models.SmallIntegerField(verbose_name=_('intelligence'), default=0)
    wisdom = models.SmallIntegerField(verbose_name=_('wisdom'), default=0)
    charisma = models.SmallIntegerField(verbose_name=_('charisma'), default=0)
    affected_by_armor = models.BooleanField(
        verbose_name=_('affected by armor'), default=True,
        help_text=_('declares if this race is affected by armor penalties')
    )
    image = models.ImageField(
        verbose_name=_('image'), upload_to=default_upload_to, validators=[validate_file_size], null=True, blank=True
    )
    users = models.ManyToManyField(
        verbose_name=_('users'), to=constants.USER_MODEL, related_name='race_set', db_index=True,
        through=constants.USER_RACE_RELATION,
    )

    def get_owners(self):
        qs = self.users.filter(m2m_race_set__is_owner=True)
        return qs

    owners = cached_property(func=get_owners, name='owners')

    def add_owners(self, *users):
        # Getting RaceUser model
        model = apps.get_model(constants.USER_RACE_RELATION)
        new_entries = []
        for user in users:
            entry = model(user=user, race=self, is_owner=True)
            new_entries.append(entry.save())
        return model.objects.filter(pk__in=new_entries)

    class Meta:
        verbose_name = _('race')
        verbose_name_plural = _('races')
        ordering = ['-entry_created_at', 'name']

    def __str__(self):
        return f'{self.name} [{self.pk}]'


class RaceUser(TracingMixin):
    """
    This class manage M2M for :class:`Race` and :class:`User`.

    Parameters
    ----------
    user: :class:`User`
        Related user.
    race: :class:`Race`
        Related race.
    is_owner: :class:`boolean`
        Declares if the related user is owner.
    """

    user = models.ForeignKey(
        verbose_name=_('user'), to=constants.USER_MODEL, related_name='m2m_race_set', on_delete=models.CASCADE,
        db_index=True
    )
    race = models.ForeignKey(
        verbose_name=_('race'), to=constants.RACE_MODEL, related_name='m2m_race_set', on_delete=models.CASCADE,
        db_index=True
    )
    is_owner = models.BooleanField(verbose_name=_('ownership'), default=False)

    def __str__(self):
        return f'{self.user.username} <-> {self.race.name}'


class Session(TracingMixin):
    """
    This model manages sessions playing by the users.

    Parameters
    ----------
    name: :class:`str`
        Name of the session.
    players: List[:class:`User`]
        Players in session.
    chat: Optional[:class:`Chat`]
        Chat used for this session.
    next_game: :class:`datetime.datetime`
        Next session's date.
    system: :class:`int`
        System used.
    game_master: :class:`auth.User`
        The GM of the session.
    world: :class:`roleplay.Place`
        The world where this session is played.
    """

    name = models.CharField(verbose_name=_('name'), max_length=100)
    description = models.TextField(verbose_name=_('description'), null=True, blank=True)
    players = models.ManyToManyField(
        to=constants.USER_MODEL, verbose_name=_('players'), related_name='session_set', related_query_name='session',
        through=constants.ROLEPLAY_PLAYER_IN_SESSION, through_fields=('session', 'player')
    )
    chat = models.ForeignKey(
        to=constants.CHAT_MODEL, verbose_name=_('chat'), on_delete=models.CASCADE,
        related_name='session_set', related_query_name='session', db_index=True, blank=True
    )
    next_game = models.DateTimeField(
        verbose_name=_('next session'), auto_now=False, auto_now_add=False, null=True, blank=True
    )
    system = models.PositiveSmallIntegerField(verbose_name=_('system'), choices=RoleplaySystems.choices)
    world = models.ForeignKey(
        to=constants.PLACE_MODEL, verbose_name=_('world'), on_delete=models.CASCADE,
        related_name='session_set', related_query_name='session', db_index=True,
        limit_choices_to={'site_type': SiteTypes.WORLD}, blank=False, null=False,
    )

    class Meta:
        verbose_name = _('session')
        verbose_name_plural = _('sessions')
        ordering = ['-entry_created_at', 'name']

    def add_game_masters(self, *users):
        PlayerInSession = apps.get_model(constants.ROLEPLAY_PLAYER_IN_SESSION)
        entries_to_create = [PlayerInSession(player=user, session=self, is_game_master=True) for user in users]
        objs = PlayerInSession.objects.bulk_create(entries_to_create)
        return objs

    @property
    def game_masters(self):
        gms = self.players.filter(
            player_in_session_set__is_game_master=True
        )
        return gms

    def get_absolute_url(self):
        return reverse('roleplay:session:detail', kwargs={'pk': self.pk})

    def clean(self):
        # Don't allow non Worlds to be world
        try:
            world = self.world
        except Session.world.RelatedObjectDoesNotExist:
            msg = _('session hasn\'t any world')
            raise ValidationError({'world': f'{msg}.'})
        if world:
            if world.site_type != SiteTypes.WORLD:
                msg = _('world must be a world')
                raise ValidationError({'world': f'{msg}.'})

    def save(self, *args, **kwargs):
        self.full_clean()

        try:
            self.chat
        except Session.chat.RelatedObjectDoesNotExist:
            formatted_date = timezone.now().strftime('%Y%m%d_%H%M%S')
            chat_name = f'{self.name}_{formatted_date}'

            Chat = apps.get_model(constants.CHAT_MODEL)
            self.chat = Chat.objects.create(
                name=chat_name[:Chat.name.field.max_length]
            )
        finally:
            super().save(*args, **kwargs)
            # We add all players
            self.chat.users.add(*self.players.all())

    def __str__(self):
        system = RoleplaySystems(self.system)
        return f'{self.name} [{system.label.title()}]'


class PlayerInSession(TracingMixin):
    id = models.AutoField(verbose_name=_('id'), primary_key=True, db_index=True)
    session = models.ForeignKey(
        to=constants.SESSION_MODEL, on_delete=models.CASCADE, related_name='player_in_session_set', to_field='id',
        db_index=True, verbose_name=_('session'),
    )
    player = models.ForeignKey(
        to=constants.USER_MODEL, on_delete=models.CASCADE, related_name='player_in_session_set', to_field='id',
        db_index=True, verbose_name=_('player')
    )
    is_game_master = models.BooleanField(verbose_name=_('game master'), default=False)

    class Meta:
        verbose_name = _('player in session')
        verbose_name_plural = _('players in sessions')
        unique_together = [
            ['session', 'player']
        ]

    def __str__(self):
<<<<<<< HEAD
        return f'{self.user.username} <-> {self.race.name}'


class Music(TracingMixin):
    """
    This class manages the music for the game.

    Parameters
    ----------
    title: :class:`str`
        The title of the song.
    description: Optional[:class:`str`]
        Description for the song if needed.
    file: :class:`file`
        The song uploaded.
    users: :class:`MusicUser`
        Users that have this song.
    """

    title = models.CharField(verbose_name=_('Title'), max_length=50)
    description = models.TextField(verbose_name=_('Description'), null=True, blank=True)
    file = models.FileField(verbose_name=_('File'), upload_to=default_upload_to,
                            validators=[validate_file_size, validate_music_file])
    users = models.ManyToManyField(verbose_name=_('Users'), to=constants.USER_MODEL, related_name='music_set',
                                   db_index=True, through=constants.USER_MUSIC_RELATION)

    limit = models.Q(app_label='roleplay', model__in=['race', 'place'])
    # TODO: This should be posible to associate with everything
    content_type = models.ForeignKey(
        to=constants.CONTENT_TYPE_MODEL, verbose_name=_('Association'), limit_choices_to=limit,
        blank=True, null=True, on_delete=models.CASCADE, db_index=True
    )
    object_id = models.IntegerField(verbose_name=_('Identifier'), null=True, blank=True)
    association = GenericForeignKey(ct_field='content_type', fk_field='object_id')

    class Meta:
        verbose_name = _('Music')
        verbose_name_plural = _('Music')
        ordering = ['title', '-entry_created_at']

    def __str__(self):
        return f'{self.title}'


class MusicUser(TracingMixin):
    """
    This class manage M2M for :class:`Music` and :class:`User`.

    Parameters
    ----------
    user: :class:`User`
        Related user.
    music: :class:`Music`
        Related music.
    is_owner: :class:`boolean`
        Declares if the related user is owner.
    """

    user = models.ForeignKey(verbose_name=_('User'), to=constants.USER_MODEL, related_name='m2m_music_set',
                             on_delete=models.CASCADE, db_index=True)
    music = models.ForeignKey(verbose_name=_('Music'), to=constants.MUSIC_MODEL, related_name='m2m_music_set',
                              on_delete=models.CASCADE, db_index=True)
    is_owner = models.BooleanField(verbose_name=_('Ownership'), default=False)

    def __str__(self):
        return f'{self.user.username} <-> {self.music.title}'
=======
        str_model = _('%(player)s in %(session)s (Game Master: %(is_game_master)s)') % {
            'player': self.player, 'session': self.session, 'is_game_master': self.is_game_master
        }
        return str_model
>>>>>>> a13d325b
<|MERGE_RESOLUTION|>--- conflicted
+++ resolved
@@ -1,15 +1,8 @@
 from django.apps import apps
-<<<<<<< HEAD
-from django.contrib.auth import get_user_model
-from django.contrib.contenttypes.fields import GenericForeignKey
-from django.core.exceptions import ValidationError
-from django.db import IntegrityError, models
-=======
 from django.core.exceptions import ValidationError
 from django.db import IntegrityError, models
 from django.urls import reverse
 from django.utils import timezone
->>>>>>> a13d325b
 from django.utils.functional import cached_property
 from django.utils.translation import gettext_lazy as _
 from mptt.models import MPTTModel, TreeForeignKey
@@ -546,76 +539,7 @@
         ]
 
     def __str__(self):
-<<<<<<< HEAD
-        return f'{self.user.username} <-> {self.race.name}'
-
-
-class Music(TracingMixin):
-    """
-    This class manages the music for the game.
-
-    Parameters
-    ----------
-    title: :class:`str`
-        The title of the song.
-    description: Optional[:class:`str`]
-        Description for the song if needed.
-    file: :class:`file`
-        The song uploaded.
-    users: :class:`MusicUser`
-        Users that have this song.
-    """
-
-    title = models.CharField(verbose_name=_('Title'), max_length=50)
-    description = models.TextField(verbose_name=_('Description'), null=True, blank=True)
-    file = models.FileField(verbose_name=_('File'), upload_to=default_upload_to,
-                            validators=[validate_file_size, validate_music_file])
-    users = models.ManyToManyField(verbose_name=_('Users'), to=constants.USER_MODEL, related_name='music_set',
-                                   db_index=True, through=constants.USER_MUSIC_RELATION)
-
-    limit = models.Q(app_label='roleplay', model__in=['race', 'place'])
-    # TODO: This should be posible to associate with everything
-    content_type = models.ForeignKey(
-        to=constants.CONTENT_TYPE_MODEL, verbose_name=_('Association'), limit_choices_to=limit,
-        blank=True, null=True, on_delete=models.CASCADE, db_index=True
-    )
-    object_id = models.IntegerField(verbose_name=_('Identifier'), null=True, blank=True)
-    association = GenericForeignKey(ct_field='content_type', fk_field='object_id')
-
-    class Meta:
-        verbose_name = _('Music')
-        verbose_name_plural = _('Music')
-        ordering = ['title', '-entry_created_at']
-
-    def __str__(self):
-        return f'{self.title}'
-
-
-class MusicUser(TracingMixin):
-    """
-    This class manage M2M for :class:`Music` and :class:`User`.
-
-    Parameters
-    ----------
-    user: :class:`User`
-        Related user.
-    music: :class:`Music`
-        Related music.
-    is_owner: :class:`boolean`
-        Declares if the related user is owner.
-    """
-
-    user = models.ForeignKey(verbose_name=_('User'), to=constants.USER_MODEL, related_name='m2m_music_set',
-                             on_delete=models.CASCADE, db_index=True)
-    music = models.ForeignKey(verbose_name=_('Music'), to=constants.MUSIC_MODEL, related_name='m2m_music_set',
-                              on_delete=models.CASCADE, db_index=True)
-    is_owner = models.BooleanField(verbose_name=_('Ownership'), default=False)
-
-    def __str__(self):
-        return f'{self.user.username} <-> {self.music.title}'
-=======
         str_model = _('%(player)s in %(session)s (Game Master: %(is_game_master)s)') % {
             'player': self.player, 'session': self.session, 'is_game_master': self.is_game_master
         }
-        return str_model
->>>>>>> a13d325b
+        return str_model