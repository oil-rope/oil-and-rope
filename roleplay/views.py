--- conflicted
+++ resolved
@@ -33,11 +33,8 @@
 ContentType = apps.get_model(models.CONTENT_TYPE)
 Campaign = apps.get_model(models.ROLEPLAY_CAMPAIGN)
 Place = apps.get_model(models.ROLEPLAY_PLACE)
-<<<<<<< HEAD
+PlayerInCampaign = apps.get_model(models.ROLEPLAY_PLAYER_IN_CAMPAIGN)
 Race = apps.get_model(models.ROLEPLAY_RACE)
-=======
-PlayerInCampaign = apps.get_model(models.ROLEPLAY_PLAYER_IN_CAMPAIGN)
->>>>>>> 12fce137
 Session = apps.get_model(models.ROLEPLAY_SESSION)
 User = get_user_model()
 Vote = apps.get_model(models.COMMON_VOTE)
@@ -619,7 +616,6 @@
         )
         return filterset
 
-<<<<<<< HEAD
     def get_context_data(self, **kwargs):
         context = super().get_context_data(**kwargs)
         context['TABLETOP_URL'] = settings.TABLETOP_URL
@@ -701,10 +697,9 @@
     model = Race
     success_url = reverse_lazy('roleplay:race:list')
     template_name = 'roleplay/race/race_confirm_delete.html'
-=======
+
     def get_queryset(self):
         qs = super().get_queryset().filter(
-            campaign__users=self.request.user,
-        )
-        return qs
->>>>>>> 12fce137
+            users=self.request.user,
+        )
+        return qs