--- conflicted
+++ resolved
@@ -7,13 +7,9 @@
 from django.shortcuts import reverse
 from django.urls import reverse_lazy
 from django.utils.translation import gettext_lazy as _
-<<<<<<< HEAD
-from django.views.generic import CreateView, DeleteView, DetailView, UpdateView, ListView
-=======
 from django.views.generic import CreateView, DeleteView, DetailView, RedirectView, UpdateView
 from django.views.generic.detail import SingleObjectMixin
 from rest_framework.authtoken.models import Token
->>>>>>> a13d325b
 
 from api.serializers.registration import UserSerializer
 from common.mixins import OwnerRequiredMixin
@@ -161,11 +157,6 @@
     template_name = 'roleplay/world/world_confirm_delete.html'
 
 
-<<<<<<< HEAD
-class MusicListView(LoginRequiredMixin, ListView):
-    model = models.Music
-    template_name = 'roleplay/music/music_list.html'
-=======
 class SessionCreateView(LoginRequiredMixin, CreateView):
     form_class = forms.SessionForm
     model = models.Session
@@ -259,5 +250,4 @@
         context = super().get_context_data(**kwargs)
         self._check_user_has_token()
         context['serialized_user'] = json.dumps(UserSerializer(self.request.user).data)
-        return context
->>>>>>> a13d325b
+        return context