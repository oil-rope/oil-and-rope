import logging
from typing import Any, Optional, Type

from django.conf import settings
from django.contrib import messages
from django.contrib.auth.mixins import LoginRequiredMixin, UserPassesTestMixin
<<<<<<< HEAD
from django.core.exceptions import PermissionDenied
=======
from django.contrib.contenttypes.models import ContentType
>>>>>>> 2d93dd58
from django.core.signing import BadSignature, TimestampSigner
from django.db import models
from django.db.models import OuterRef, Prefetch, Subquery
from django.http import Http404, HttpResponseForbidden
from django.shortcuts import get_object_or_404, redirect, resolve_url
from django.urls import reverse_lazy
from django.utils import timezone
from django.utils.translation import gettext_lazy as _
from django.views.generic import CreateView, DeleteView, DetailView, ListView, RedirectView, UpdateView
from django.views.generic.detail import SingleObjectMixin
from django_filters.views import FilterView

from common.mixins import OwnerRequiredMixin
from common.models import Vote
from common.templatetags.string_utils import capfirstletter as cfl
from common.tools import HtmlThreadMail
from common.views import MultiplePaginatorListView
from registration.models import User
from roleplay.managers import CampaignQuerySet, PlaceQuerySet
from roleplay.models import Campaign, Place, PlayerInCampaign, Session

from . import enums, filters, forms
from .forms.layout import SessionFormLayout
from .mixins import UserInAllWithRelatedNameMixin
from .utils.invitations import send_campaign_invitations

<<<<<<< HEAD
if TYPE_CHECKING:
    from django.contrib.contenttypes.models import ContentType as ContentTypeModel

    from common.models import Vote as VoteModel
    from registration.models import User as UserModel
    from roleplay.models import Campaign as CampaignModel
    from roleplay.models import Place as PlaceModel
    from roleplay.models import PlayerInCampaign as PlayerInCampaignModel
    from roleplay.models import Race as RaceModel
    from roleplay.models import Session as SessionModel

LOGGER = logging.getLogger(__name__)

Campaign: 'CampaignModel' = apps.get_model(models.ROLEPLAY_CAMPAIGN)
ContentType: 'ContentTypeModel' = apps.get_model(models.CONTENT_TYPE)
Place: 'PlaceModel' = apps.get_model(models.ROLEPLAY_PLACE)
PlayerInCampaign: 'PlayerInCampaignModel' = apps.get_model(models.ROLEPLAY_PLAYER_IN_CAMPAIGN)
Race: 'RaceModel' = apps.get_model
Session: 'SessionModel' = apps.get_model(models.ROLEPLAY_SESSION)
User: 'UserModel' = get_user_model()
Vote: 'VoteModel' = apps.get_model(models.COMMON_VOTE)

=======
LOGGER = logging.getLogger(__name__)

>>>>>>> 2d93dd58

class PlaceCreateView(LoginRequiredMixin, OwnerRequiredMixin, CreateView):
    form_class = forms.PlaceForm
    model = Place
    template_name = 'roleplay/place/place_create.html'

    def get_parent_site(self):
        parent_site = self.model.objects.get(pk=self.kwargs['pk'])
        return parent_site

    def get_site_type(self):
        site_type = int(self.request.GET.get('site_type', enums.SiteTypes.CITY))
        return site_type

    def get_initial(self):
        initial = super().get_initial()
        initial.update({
            'site_type': self.get_site_type(),
            'parent_site': self.get_parent_site(),
        })
        return initial

    def get_form_kwargs(self):
        kwargs = super().get_form_kwargs()
        kwargs.update({
            'parent_site_queryset': self.get_parent_site().get_descendants(include_self=True),
        })
        return kwargs

    def get_context_data(self, *args, **kwargs):
        context = super().get_context_data(*args, **kwargs)
        context['parent_site'] = self.get_parent_site()
        return context


class PlaceUpdateView(LoginRequiredMixin, OwnerRequiredMixin, UpdateView):
    form_class = forms.PlaceForm
    model = Place
    template_name = 'roleplay/place/place_update.html'

    def get_form_kwargs(self):
        kwargs = super().get_form_kwargs()
        kwargs.update({
            'parent_site_queryset': self.object.get_root().get_family(),
            'submit_text': _('update'),
        })
        return kwargs


class PlaceDetailView(LoginRequiredMixin, DetailView):
    model = Place
    template_name = 'roleplay/place/place_detail.html'

    def get(self, request, *args, **kwargs):
        response = super().get(request, *args, **kwargs)

        # Community world
        if self.object.is_public:
            return response

        # Private world
        if not self.object.is_public and self.object.owner == request.user:
            return response

        return HttpResponseForbidden()

    def get_context_data(self, **kwargs):
        context = super().get_context_data(**kwargs)
        context['world_structure'] = self.object.get_descendants(include_self=True)

        return context


class WorldListView(LoginRequiredMixin, MultiplePaginatorListView):
    enum = enums.SiteTypes
    model = Place
    paginate_by = 3
    user_worlds_page_kwarg = 'page_user_worlds'
    queryset = Place.objects.filter(site_type=enums.SiteTypes.WORLD)
    template_name = 'roleplay/world/world_list.html'

    def get_queryset(self) -> PlaceQuerySet:
        return super().get_queryset().filter(site_type=enums.SiteTypes.WORLD)

    def get_private_worlds(self):
        user = self.request.user
        qs = self.get_queryset()
        return qs.filter(owner=user, is_public=False)

    def get_community_worlds(self):
        qs = self.get_queryset()
        return qs.community_places()

    def paginate_user_worlds(self, page_size):
        queryset = self.get_private_worlds()
        page_kwarg = self.user_worlds_page_kwarg
        return self.paginate_queryset_by_page_kwarg(queryset, page_size, page_kwarg)

    def paginate_community_worlds(self, page_size):
        queryset = self.get_community_worlds()
        page_kwarg = self.page_kwarg
        return self.paginate_queryset_by_page_kwarg(queryset, page_size, page_kwarg)

    def get_context_data(self, *, object_list=None, **kwargs):
        context = super().get_context_data()

        queryset = object_list if object_list is not None else self.object_list
        page_size = self.get_paginate_by(queryset)

        user_worlds = self.get_private_worlds()
        context['user_worlds'] = user_worlds

        community_worlds = self.get_community_worlds()
        context_object_name = self.get_context_object_name(community_worlds)
        context[context_object_name] = community_worlds
        context['object_list'] = community_worlds

        if not page_size:  # pragma: no cover
            return context

        # User worlds
        paginator, page, queryset, is_paginated = self.paginate_user_worlds(page_size)
        context.update({
            'user_worlds_paginator': paginator,
            'user_worlds_page_obj': page,
            'user_worlds_is_paginated': is_paginated,
            'user_worlds': queryset,
            'user_worlds_full': user_worlds
        })

        # Community worlds
        paginator, page, queryset, is_paginated = self.paginate_community_worlds(page_size)
        context.update({
            'paginator': paginator,
            'page_obj': page,
            'is_paginated': is_paginated,
            'object_list': queryset,
            context_object_name: queryset,
            'object_list_full': community_worlds,
            context_object_name + '_full': community_worlds
        })

        return context


class WorldCreateView(LoginRequiredMixin, CreateView):
    form_class = forms.WorldForm
    model = Place
    template_name = 'roleplay/world/world_create.html'

    def get_form_kwargs(self):
        kwargs = super().get_form_kwargs()
        user = self.request.user
        kwargs.update({
            'owner': user
        })
        if 'user' in self.request.GET:
            kwargs.update({
                'public': False
            })
        return kwargs

    def get_form(self, form_class=None):
        form: forms.WorldForm = super().get_form(form_class)
        form.helper.form_action = resolve_url('roleplay:world:create')
        # NOTE: Since user is gotten from '?user' QueryParam, `form_action` must replicate this behavior
        if form.public:
            form.helper.form_action = f'{form.helper.form_action}?user'
        return form


class WorldUpdateView(LoginRequiredMixin, OwnerRequiredMixin, UpdateView):
    form_class = forms.WorldForm
    model = Place
    template_name = 'roleplay/place/place_update.html'

    def get_form_kwargs(self):
        self.object: Place

        kwargs = super().get_form_kwargs()
        kwargs.update({
            'owner': self.object.owner,
            'submit_text': _('update').capitalize(),
            'public': self.object.is_public
        })

        return kwargs


class PlaceDeleteView(LoginRequiredMixin, OwnerRequiredMixin, DeleteView):
    model = Place
    success_url = reverse_lazy('roleplay:world:list')
    template_name = 'roleplay/place/place_confirm_delete.html'


class CampaignCreateView(LoginRequiredMixin, CreateView):
    form_class = forms.CampaignForm
    object: Campaign
    model = Campaign
    template_name = 'roleplay/campaign/campaign_create.html'

    def get_world(self):
        world_pk = self.kwargs.get('world_pk')
        return get_object_or_404(Place, pk=world_pk)

    def get_initial(self):
        initial = super().get_initial()
        initial.update({
            'place': self.get_world(),
        })
        return initial

    def get_form_kwargs(self):
        kwargs = super().get_form_kwargs()
        kwargs.update({
            'user': self.request.user,
            'submit_text': _('create').capitalize(),
        })
        return kwargs

    def get_form(self, form_class=None):
        form = super().get_form(form_class)
        form.helper.form_action = resolve_url('roleplay:campaign:create', world_pk=self.kwargs['world_pk'])
        form.fields['place'].queryset = self.request.user.accessible_places().filter(
            site_type=enums.SiteTypes.WORLD,
        )
        return form

    def form_valid(self, form):
        response = super().form_valid(form)
        emails = form.cleaned_data['email_invitations']
        send_campaign_invitations(self.object, self.request, emails)
        self.object.add_game_masters(self.request.user)
        self.object.chat.users.add(User.get_bot(), self.request.user)
        return response

    def get_success_url(self):
        return self.object.get_absolute_url()


class CampaignJoinView(SingleObjectMixin, RedirectView):
    signer_class = TimestampSigner
    model = Campaign

    def get_signer_instance(self):
        return self.signer_class()

    def get_email_associated(self):
        try:
            signer = self.get_signer_instance()
            return signer.unsign(self.kwargs['token'], max_age=settings.PASSWORD_RESET_TIMEOUT)
        except BadSignature:
            raise Http404

    def get_user(self):
        try:
            # If user is already logged in, use it
            if self.request.user.is_authenticated:
                return self.request.user
            return User.objects.get(email=self.get_email_associated())
        except User.DoesNotExist:
            return None

    def get_redirect_url(self, *args, **kwargs):
        instance: Campaign = self.get_object()
        user = self.get_user()
        if not user:
            messages.warning(self.request, _('you need an account to join this campaign.').capitalize())
            return resolve_url(settings.LOGIN_URL)
        instance.users.add(user)
        messages.success(self.request, _('you have joined the campaign.').capitalize())
        return resolve_url(instance)


class CampaignLeaveView(LoginRequiredMixin, SingleObjectMixin, RedirectView):
    """
    This view will remove the logged user from players in campaign.
    """

    model: Type[models.Model] = Campaign
    url: Optional[str] = reverse_lazy('roleplay:campaign:list')

    def get_queryset(self) -> models.query.QuerySet[Any]:
        qs: CampaignQuerySet = super().get_queryset()
        qs = qs.filter(
            users=self.request.user,
        )
        return qs

    def remove_user_from_campaign(self):
        obj: Campaign = self.get_object()
        obj.users.remove(self.request.user)
        return

    def get_redirect_url(self, *args: Any, **kwargs: Any) -> Optional[str]:
        self.remove_user_from_campaign()
        messages.success(self.request, _('you have left the campaign.').capitalize())
        return super().get_redirect_url(*args, **kwargs)


class CampaignRemovePlayerView(LoginRequiredMixin, SingleObjectMixin, RedirectView):
    model: Type[models.Model] = Campaign

    def get_queryset(self) -> models.query.QuerySet[Any]:
        qs: CampaignQuerySet = super().get_queryset().filter(
            users=self.request.user.pk,
            player_in_campaign_set__is_game_master=True,
        )

        return qs

    def get_user(self):
        user = User.objects.get(pk=self.kwargs['user_pk'])
        return user

    def get_redirect_url(self, *args: Any, **kwargs: Any) -> Optional[str]:
        self.object: Campaign = self.get_object()
        user = self.get_user()
        self.object.users.remove(user)
        messages.success(
            request=self.request,
            message=_('you have removed %(user)s from campaign.').capitalize() % {'user': user.username}
        )
        return resolve_url(self.object)


class CampaignComplexQuerySetMixin:
    model = Campaign
    # NOTE: Since this declaration is complex enough we'll write it down in `get_queryset`
    queryset = None

    def get_queryset(self):
        self.queryset = Campaign.objects.with_votes().select_related('owner')

        # Adding last session so we avoid SQL queries
        sessions_finished = Session.objects.finished().filter(
            campaign=OuterRef('pk'),
        ).order_by('-next_game')
        self.queryset = self.queryset.annotate(
            last_session_date=Subquery(sessions_finished.values('next_game')[:1])
        )

        # Adding if the user is GM so we avoid SQL queries
        self.queryset = self.queryset.annotate(
            user_is_game_master=Subquery(
                PlayerInCampaign.objects.filter(
                    campaign=OuterRef('pk'),
                    user=self.request.user,
                ).values('is_game_master')
            )
        )

        # NOTE: This will return `True` or `False` and `None` if user hasn't voted yet
        self.queryset = self.queryset.annotate(
            user_vote=Subquery(
                Vote.objects.filter(
                    content_type=ContentType.objects.get_for_model(Campaign),
                    object_id=OuterRef('pk'),
                    user=self.request.user,
                ).values('is_positive')[:1]
            ),
        )

        return super().get_queryset()


class CampaignListView(LoginRequiredMixin, CampaignComplexQuerySetMixin, FilterView):
    """
    This view handles the list of campaigns that are public.
    """

    filterset_class = filters.CampaignFilter
    model = Campaign
    ordering = ('-total_votes', 'name', '-entry_created_at')
    paginate_by = 6
    template_name = 'roleplay/campaign/campaign_list.html'

    def get_queryset(self):
        return super().get_queryset().filter(is_public=True)


class CampaignUserListView(LoginRequiredMixin, CampaignComplexQuerySetMixin, ListView):
    """
    This view list :class:`~roleplay.models.Campaign` objects that the user is in players.
    """

    model = Campaign
    ordering = ('-total_votes', 'name', '-entry_created_at')
    paginate_by = 6
    template_name = 'roleplay/campaign/campaign_private_list.html'

    def get_queryset(self):
        return super().get_queryset().filter(
            users=self.request.user
        )


class CampaignDetailView(LoginRequiredMixin, UserPassesTestMixin, DetailView):
    model = Campaign
    # NOTE: Since this declaration is complex enough we'll write it down in `get_queryset`
    queryset = None
    template_name = 'roleplay/campaign/campaign_detail.html'

    def post(self, *args, **kwargs):
        # If a post request is made, we'll send a message to GMs in order for the user to join campaign
        HtmlThreadMail(
            'email_templates/campaign_join_request.html',
            request=self.request,
            context={'user': self.request.user, 'object': self.object},
            subject=cfl(_('new player wants to join your adventure!')),
            to=[gm.email for gm in self.object.game_masters],
        ).send()
        messages.success(
            self.request,
            _('You\'ve requested to join this adventure. Once the GMs accepts your request, you\'ll receive an email.'),
        )
        return redirect(self.object)

    def get_queryset(self):
        # NOTE: The complexity of this queryset will allow us to not repeat the same SQL query
        self.queryset = Campaign.objects.prefetch_related(
            Prefetch('users', queryset=User.objects.select_related('profile')),
            'session_set',
        ).select_related('owner').with_votes()
        return super().get_queryset()

    def get_object(self, queryset=None):
        """
        We override this method to ensure `self.object` is not retrieved again.
        """

        if hasattr(self, 'object'):
            return self.object
        return super().get_object(queryset)

    def test_func(self):
        """
        Checks if user is in players otherwise they have no access.
        """

        self.object = self.get_object()
        if self.object.is_public:
            return True
        # NOTE: We don't use `values_list` with `flat=True` since we do a `prefetch_related`
        if self.request.user in self.object.users.all():
            return True
        if self.request.user == self.object.owner:
            return True
        return False


class CampaignUpdateView(LoginRequiredMixin, UserInAllWithRelatedNameMixin, UpdateView):
    form_class = forms.CampaignForm
    model = Campaign
    related_name_attr = 'game_masters'
    template_name = 'roleplay/campaign/campaign_update.html'

    def get_form_kwargs(self):
        kwargs = super().get_form_kwargs()
        kwargs.update({
            'user': self.request.user,
            'submit_text': _('update').capitalize()
        })
        return kwargs

    def get_form(self, form_class=None):
        form = super().get_form(form_class)
        form.helper.form_action = resolve_url('roleplay:campaign:edit', pk=self.object.pk)
        form.fields['place'].queryset = self.request.user.accessible_places().filter(
            site_type=enums.SiteTypes.WORLD,
        )
        return form

    def form_valid(self, form):
        response = super().form_valid(form)
        emails = form.cleaned_data['email_invitations']
        send_campaign_invitations(self.object, self.request, emails)
        return response

    def get_success_url(self):
        return resolve_url(self.object)


class CampaignDeleteView(LoginRequiredMixin, OwnerRequiredMixin, DeleteView):
    model = Campaign
    success_url = reverse_lazy('roleplay:campaign:list-private')
    template_name = 'roleplay/campaign/campaign_confirm_delete.html'

    def get_success_url(self):
        msg = _('campaign deleted successfully.').capitalize()
        messages.success(self.request, msg)
        return super().get_success_url()


class SessionCreateView(LoginRequiredMixin, CreateView):
    form_class = forms.SessionForm
    model = Session
    template_name = 'roleplay/session/session_create.html'

    def get_campaign(self):
        # Only Game Masters can create sessions for a campaign
        campaign_qs = Campaign.objects.annotate(
            user_is_game_master=Subquery(
                PlayerInCampaign.objects.filter(
                    campaign=OuterRef('pk'),
                    user=self.request.user,
                ).values('is_game_master')
            )
        ).filter(user_is_game_master=True)
        return get_object_or_404(campaign_qs, pk=self.kwargs['campaign_pk'])

    def get_form_kwargs(self):
        kwargs = super().get_form_kwargs()
        kwargs.update({
            'campaign': self.get_campaign(),
        })
        return kwargs

    def get_initial(self):
        initial = super().get_initial()
        next_week = timezone.now() + timezone.timedelta(days=7)
        initial.update({
            'next_game': next_week.strftime('%Y-%m-%dT%H:%M'),
        })
        return initial

    def get_success_url(self):
        return resolve_url(self.object)


class SessionDetailView(LoginRequiredMixin, UserPassesTestMixin, DetailView):
    model = Session
    queryset = Session.objects.select_related(
        'campaign'
    ).prefetch_related(
        Prefetch('campaign__users', queryset=User.objects.select_related('profile')),
    )
    template_name = 'roleplay/session/session_detail.html'

    def get_queryset(self):
        qs = super().get_queryset().annotate(
            user_is_game_master=Subquery(
                PlayerInCampaign.objects.filter(
                    campaign=OuterRef('campaign'),
                    user=self.request.user,
                ).values('is_game_master')
            )
        )
        return qs

    def get_object(self, queryset=None):
        if hasattr(self, 'object'):
            return self.object
        return super().get_object(queryset)

    def test_func(self):
        """
        Checks that user is in players.
        """

        self.object = self.get_object()
        return self.request.user in self.object.campaign.users.all()


class SessionDeleteView(LoginRequiredMixin, UserPassesTestMixin, DeleteView):
    model = Session
    success_url = reverse_lazy('roleplay:session:list')
    template_name = 'roleplay/session/session_confirm_delete.html'

    def test_func(self):
        """
        Checks that user is game master.
        """

        self.object = self.get_object()
        return self.request.user in self.object.campaign.game_masters

    def get_success_url(self):
        msg = _('session deleted.').capitalize()
        messages.success(self.request, msg)
        return super().get_success_url()


class SessionUpdateView(LoginRequiredMixin, UserPassesTestMixin, UpdateView):
    form_class = forms.SessionForm
    model = Session
    template_name = 'roleplay/session/session_update.html'

    def test_func(self):
        """
        Checks that user is game master.
        """

        session = self.get_object()
        return self.request.user in session.campaign.game_masters

    def get_form_kwargs(self):
        kwargs = super().get_form_kwargs()
        kwargs.update({
            'campaign': self.object.campaign,
        })
        return kwargs

    def get_form(self, form_class=None):
        form = super().get_form(form_class)
        form.helper.layout = SessionFormLayout(_('update').capitalize())
        return form

    def form_valid(self, form):
        response = super().form_valid(form)
        emails = form.cleaned_data.get('email_invitations', '').splitlines()
        send_campaign_invitations(self.object, self.request, emails)
        return response

    def get_success_url(self):
        msg = cfl(_('session updated!'))
        messages.success(self.request, msg)
        return reverse_lazy('roleplay:session:detail', kwargs={'pk': self.object.pk})


class SessionListView(LoginRequiredMixin, FilterView):
    filterset_class = filters.SessionFilter
    model = Session
    paginate_by = 6
    queryset = Session.objects.select_related(
        'campaign'
    ).prefetch_related(
        Prefetch('campaign__users', queryset=User.objects.select_related('profile')),
    )
    template_name = 'roleplay/session/session_list.html'

    def get_filterset(self, filterset_class):
        filterset = super().get_filterset(filterset_class)
        filterset.filters['campaign'].queryset = Campaign.objects.filter(
            users=self.request.user,
        )
        return filterset

    def get_context_data(self, **kwargs):
        context = super().get_context_data(**kwargs)
        context['TABLETOP_URL'] = settings.TABLETOP_URL
        return context


class RaceCreateView(LoginRequiredMixin, CreateView):
    """
    This view creates a race
    """

    form_class = forms.RaceForm
    model = Race
    template_name = 'roleplay/race/race_create.html'

    def get_success_url(self):
        return resolve_url(self.object)

    def get_form_kwargs(self):
        kwargs = super().get_form_kwargs()
        kwargs.update({
            'user': self.request.user,
            'submit_text': _('create').capitalize()
        })

        return kwargs


class RaceDetailView(LoginRequiredMixin, DetailView):
    """
    This view shows the details of a race
    """

    model = Race
    template_name = 'roleplay/race/race_detail.html'


class RaceUpdateView(LoginRequiredMixin, UpdateView, UserPassesTestMixin):
    """
    This view updates a race
    """

    model = Race
    form_class = forms.RaceForm
    template_name = 'roleplay/race/race_update.html'

    def get_form_kwargs(self, form_class=None):
        kwargs = super().get_form_kwargs()
        kwargs['submit_text'] = _('update').capitalize()

        user = self.request.user
        instance = self.get_object()

        if user not in instance.users.all():
            raise PermissionDenied

        return kwargs

    def get_success_url(self):
        return reverse_lazy('roleplay:race:detail', kwargs={'pk': self.object.pk})


class RaceListView(LoginRequiredMixin, ListView):
    """
    this view deletes a race
    """

    model = Race
    template_name = 'roleplay/race/race_list.html'
    paginate_by = 10
    queryset = Race.objects.all()


class RaceDeleteView(LoginRequiredMixin, DeleteView):
    """
    this view deletes a race
    """

    model = Race
    success_url = reverse_lazy('roleplay:race:list')
    template_name = 'roleplay/race/race_confirm_delete.html'

    def get_queryset(self):
        qs = super().get_queryset().filter(
            users=self.request.user,
        )
        return qs<|MERGE_RESOLUTION|>--- conflicted
+++ resolved
@@ -4,11 +4,8 @@
 from django.conf import settings
 from django.contrib import messages
 from django.contrib.auth.mixins import LoginRequiredMixin, UserPassesTestMixin
-<<<<<<< HEAD
+from django.contrib.contenttypes.models import ContentType
 from django.core.exceptions import PermissionDenied
-=======
-from django.contrib.contenttypes.models import ContentType
->>>>>>> 2d93dd58
 from django.core.signing import BadSignature, TimestampSigner
 from django.db import models
 from django.db.models import OuterRef, Prefetch, Subquery
@@ -28,40 +25,15 @@
 from common.views import MultiplePaginatorListView
 from registration.models import User
 from roleplay.managers import CampaignQuerySet, PlaceQuerySet
-from roleplay.models import Campaign, Place, PlayerInCampaign, Session
+from roleplay.models import Campaign, Place, PlayerInCampaign, Race, Session
 
 from . import enums, filters, forms
 from .forms.layout import SessionFormLayout
 from .mixins import UserInAllWithRelatedNameMixin
 from .utils.invitations import send_campaign_invitations
 
-<<<<<<< HEAD
-if TYPE_CHECKING:
-    from django.contrib.contenttypes.models import ContentType as ContentTypeModel
-
-    from common.models import Vote as VoteModel
-    from registration.models import User as UserModel
-    from roleplay.models import Campaign as CampaignModel
-    from roleplay.models import Place as PlaceModel
-    from roleplay.models import PlayerInCampaign as PlayerInCampaignModel
-    from roleplay.models import Race as RaceModel
-    from roleplay.models import Session as SessionModel
-
 LOGGER = logging.getLogger(__name__)
 
-Campaign: 'CampaignModel' = apps.get_model(models.ROLEPLAY_CAMPAIGN)
-ContentType: 'ContentTypeModel' = apps.get_model(models.CONTENT_TYPE)
-Place: 'PlaceModel' = apps.get_model(models.ROLEPLAY_PLACE)
-PlayerInCampaign: 'PlayerInCampaignModel' = apps.get_model(models.ROLEPLAY_PLAYER_IN_CAMPAIGN)
-Race: 'RaceModel' = apps.get_model
-Session: 'SessionModel' = apps.get_model(models.ROLEPLAY_SESSION)
-User: 'UserModel' = get_user_model()
-Vote: 'VoteModel' = apps.get_model(models.COMMON_VOTE)
-
-=======
-LOGGER = logging.getLogger(__name__)
-
->>>>>>> 2d93dd58
 
 class PlaceCreateView(LoginRequiredMixin, OwnerRequiredMixin, CreateView):
     form_class = forms.PlaceForm
