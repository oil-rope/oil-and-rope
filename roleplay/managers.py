from django.contrib.auth import get_user_model
from django.db import models
from mptt.models import TreeManager

from .enums import DomainTypes, SiteTypes


class DomainManager(models.Manager):

    def subdomains(self):
        return super().get_queryset().filter(domain_type=DomainTypes.SUBDOMAIN)

    def domains(self):
        return super().get_queryset().filter(domain_type=DomainTypes.DOMAIN)


class PlaceManager(TreeManager):

    def user_places(self, user):
        """
        :param user: Either a user ID or User instance.
        :return: All the places related to that user.
        """

        if isinstance(user, get_user_model()):
            user = user.id
        return super().get_queryset().filter(user_id=user)

<<<<<<< HEAD
    def community_places(self):
        """
        Union places without user (community).

        :return: A QuerySet with all community_places.
        """

=======
    def own_places(self, user):
        """
        Return places where user is owner.
        """

        if isinstance(user, get_user_model()):
            user = user.id
        return super().get_queryset().filter(owner_id=user)

    def community_places(self):
        """
        Union places without user (community).

        :return: A QuerySet with all community_places.
        """

>>>>>>> 0fef5e8b
        return super().get_queryset().filter(user__isnull=True)

    def houses(self):
        return super().get_queryset().filter(site_type=SiteTypes.HOUSE)

    def towns(self):
        return super().get_queryset().filter(site_type=SiteTypes.TOWN)

    def villages(self):
        return super().get_queryset().filter(site_type=SiteTypes.VILLAGE)

    def cities(self):
        return super().get_queryset().filter(site_type=SiteTypes.CITY)

    def metropolis(self):
        return super().get_queryset().filter(site_type=SiteTypes.METROPOLIS)

    def forests(self):
        return super().get_queryset().filter(site_type=SiteTypes.FOREST)

    def hills(self):
        return super().get_queryset().filter(site_type=SiteTypes.HILLS)

    def mountains(self):
        return super().get_queryset().filter(site_type=SiteTypes.MOUNTAINS)

    def mines(self):
        return super().get_queryset().filter(site_type=SiteTypes.MINES)

    def rivers(self):
        return super().get_queryset().filter(site_type=SiteTypes.RIVER)

    def seas(self):
        return super().get_queryset().filter(site_type=SiteTypes.SEA)

    def deserts(self):
        return super().get_queryset().filter(site_type=SiteTypes.DESERT)

    def tundras(self):
        return super().get_queryset().filter(site_type=SiteTypes.TUNDRA)

    def unusuals(self):
        return super().get_queryset().filter(site_type=SiteTypes.UNUSUAL)

    def islands(self):
        return super().get_queryset().filter(site_type=SiteTypes.ISLAND)

    def countries(self):
        return super().get_queryset().filter(site_type=SiteTypes.COUNTRY)

    def continents(self):
        return super().get_queryset().filter(site_type=SiteTypes.CONTINENT)

    def worlds(self):
        return super().get_queryset().filter(site_type=SiteTypes.WORLD)<|MERGE_RESOLUTION|>--- conflicted
+++ resolved
@@ -26,15 +26,6 @@
             user = user.id
         return super().get_queryset().filter(user_id=user)
 
-<<<<<<< HEAD
-    def community_places(self):
-        """
-        Union places without user (community).
-
-        :return: A QuerySet with all community_places.
-        """
-
-=======
     def own_places(self, user):
         """
         Return places where user is owner.
@@ -51,7 +42,6 @@
         :return: A QuerySet with all community_places.
         """
 
->>>>>>> 0fef5e8b
         return super().get_queryset().filter(user__isnull=True)
 
     def houses(self):
