from django.contrib import admin
from mptt.admin import DraggableMPTTAdmin

from core.admin import make_private, make_public

from . import models


@admin.register(models.Domain)
class DomainAdmin(admin.ModelAdmin):
    date_hierarchy = 'entry_created_at'
    list_display = ('__str__', 'domain_type', 'entry_created_at', 'entry_updated_at')
    list_display_links = ('__str__',)
    list_filter = ('domain_type',)
    readonly_fields = ('entry_created_at', 'entry_updated_at')
    search_fields = ['name__icontains']


@admin.register(models.Place)
class PlaceAdmin(DraggableMPTTAdmin):
    date_hierarchy = 'entry_created_at'
    list_display = ('tree_actions', 'indented_title', '__str__', 'site_type', 'entry_created_at', 'entry_updated_at')
    list_display_links = ('indented_title', '__str__')
    list_filter = ('site_type',)
    readonly_fields = ('entry_created_at', 'entry_updated_at')
    search_fields = ['name__icontains']


class PlayerInCampaignInline(admin.TabularInline):
    model = models.PlayerInCampaign
    extra = 1


@admin.register(models.Campaign)
class CampaignAdmin(admin.ModelAdmin):
    date_hierarchy = 'entry_created_at'
    inlines = [PlayerInCampaignInline]
    fields = (
        ('name', 'summary', 'system', 'place', 'owner'),
        'description',
        ('start_date', 'end_date'),
        'discord_channel_id',
        'cover_image',
        'is_public',
    )
    list_display = (
        '__str__',
        'id',
        'name',
        'system',
        'owner',
        'is_public',
        'place',
        'start_date',
        'end_date',
        'chat',
        'entry_created_at',
        'entry_updated_at',
    )
    list_display_links = ('__str__', 'id', 'name')
    list_filter = (
        'system',
        'is_public',
        'start_date',
        'end_date',
        'entry_created_at',
        'entry_updated_at',
    )
    readonly_fields = ('entry_created_at', 'entry_updated_at')
    search_fields = ['name__icontains', 'owner__username__icontains']
    actions = [make_public, make_private]


<<<<<<< HEAD
    def delete_queryset(self, request, queryset):
        for obj in queryset:
            obj.chat.delete()
        queryset.delete()


class RaceInline(admin.TabularInline):
    model = models.RaceUser


@admin.register(models.Race)
class RaceAdmin(admin.ModelAdmin):
    list_display = (
        'id',
        'name',
        'description',
        'strength',
        'dexterity',
        'constitution',
        'intelligence',
        'wisdom',
        'charisma',
        'affected_by_armor',
        'image',
        'entry_created_at',
        'entry_updated_at',
    )

    inlines = [
        RaceInline
    ]

    list_filter = (
        'entry_created_at',
        'entry_updated_at',
        'affected_by_armor',
    )
    raw_id_fields = ('users',)
    search_fields = ('name',)
=======
@admin.register(models.Session)
class SessionAdmin(admin.ModelAdmin):
    date_hierarchy = 'entry_created_at'
    fields = (
        'name',
        'plot',
        'description',
        'next_game',
        'image',
        'campaign',
    )
    list_display = (
        '__str__',
        'id',
        'name',
        'next_game',
        'entry_created_at',
        'entry_updated_at',
    )
    list_display_links = ('__str__', 'id', 'name',)
    list_filter = ('next_game', 'entry_created_at', 'entry_updated_at')
    readonly_fields = ('entry_created_at', 'entry_updated_at')
    search_fields = ['name__icontains', 'campaign__place__name__icontains']
>>>>>>> 12fce137
<|MERGE_RESOLUTION|>--- conflicted
+++ resolved
@@ -70,8 +70,6 @@
     search_fields = ['name__icontains', 'owner__username__icontains']
     actions = [make_public, make_private]
 
-
-<<<<<<< HEAD
     def delete_queryset(self, request, queryset):
         for obj in queryset:
             obj.chat.delete()
@@ -111,7 +109,8 @@
     )
     raw_id_fields = ('users',)
     search_fields = ('name',)
-=======
+
+
 @admin.register(models.Session)
 class SessionAdmin(admin.ModelAdmin):
     date_hierarchy = 'entry_created_at'
@@ -134,5 +133,4 @@
     list_display_links = ('__str__', 'id', 'name',)
     list_filter = ('next_game', 'entry_created_at', 'entry_updated_at')
     readonly_fields = ('entry_created_at', 'entry_updated_at')
-    search_fields = ['name__icontains', 'campaign__place__name__icontains']
->>>>>>> 12fce137
+    search_fields = ['name__icontains', 'campaign__place__name__icontains']