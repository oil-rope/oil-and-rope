import logging

from crispy_forms.helper import FormHelper
from django import forms
<<<<<<< HEAD
from django.apps import apps
=======
from django.core.mail import send_mail
from django.db.models import QuerySet
>>>>>>> 8b3ddbbb
from django.shortcuts import resolve_url
from django.utils import timezone
from django.utils.translation import gettext_lazy as _

from common.constants import models as constants
from common.files import utils
from common.forms.widgets import DateTimeWidget
from common.templatetags.string_utils import capfirstletter as cfl
from common.tools.mail import HtmlThreadMail

from .. import enums, models
from .layout import PlaceLayout, SessionFormLayout, WorldFormLayout

LOGGER = logging.getLogger(__name__)

Chat = apps.get_model(constants.CHAT_MODEL)


class PlaceForm(forms.ModelForm):
    def __init__(self, parent_site_queryset=None, submit_text=_('create'), *args, **kwargs):
        super().__init__(*args, **kwargs)

        self.fields['parent_site'].label = _('this place belongs to...').capitalize()
        self.fields['parent_site'].required = True
        if parent_site_queryset and isinstance(parent_site_queryset, QuerySet):
            self.fields['parent_site'].queryset = parent_site_queryset

        # NOTE: Using Meta options `help_texts` does not translate the help text.
        self.fields['image'].help_text = _('A picture is worth a thousand words. Max size file %(max_size)s MiB.') % {
            'max_size': utils.max_size_file_mb()
        }

        self.helper = FormHelper(self)
        self.helper.form_method = 'POST'
        self.helper.include_media = True
        self.helper.layout = PlaceLayout(submit_text)

    class Meta:
        exclude = ('owner', 'user')
        model = models.Place

    def save(self, commit=True):
        parent_site = self.instance.parent_site
        self.instance.owner = parent_site.owner
        self.instance.user = parent_site.user
        return super().save(commit)


class WorldForm(forms.ModelForm):

    def __init__(self, owner, user=None, submit_text=_('create'), *args, **kwargs):
        super().__init__(*args, **kwargs)
        self.user = user
        self.owner = owner

        # NOTE: Using Meta options `help_texts` does not translate the help text.
        self.fields['image'].help_text = _('A picture is worth a thousand words. Max size file %(max_size)s MiB.') % {
            'max_size': utils.max_size_file_mb()
        }

        self.helper = FormHelper(self)
        self.helper.form_action = resolve_url('roleplay:world:create')
        # NOTE: Since user is gotten from '?user? QueryParam, `form_action` must replicate this behavior
        if self.user:
            self.helper.form_action = f'{self.helper.form_action}?user'
        self.helper.form_method = 'POST'
        self.helper.include_media = True
        self.helper.layout = WorldFormLayout(submit_text=submit_text)

    class Meta:
        exclude = ('user', 'parent_site', 'site_type', 'owner')
        model = models.Place

    def save(self, commit=True):
        if self.user:
            self.instance.user = self.user
        self.instance.owner = self.owner
        self.instance.site_type = enums.SiteTypes.WORLD
        return super().save(commit)


class SessionForm(forms.ModelForm):
    next_game = forms.DateTimeField(
        widget=DateTimeWidget,
    )
    email_invitations = forms.CharField(
        label='',
        widget=forms.Textarea(attrs={'rows': 3, 'cols': 40}),
        required=False,
    )

    def __init__(self, *args, **kwargs):
        super().__init__(*args, **kwargs)

        self.fields['email_invitations'].label = _('email invitations').capitalize()

        self.helper = FormHelper(self)
        self.helper.form_method = 'POST'
        self.helper.layout = SessionFormLayout()

    class Meta:
        model = models.Session
        fields = (
            'name', 'plot', 'next_game', 'system', 'world',
        )

    def clean_next_game(self):
        next_game = self.cleaned_data.get('next_game')
        if next_game:
            if next_game < timezone.now():
                raise forms.ValidationError(_('next game date must be in the future.').capitalize())
        return next_game

    def _send_invitations(self):
        email_invitations = self.cleaned_data.get('email_invitations')
        if email_invitations:
            HtmlThreadMail(
                template_name='email_templates/invitation_email.html',
                subject=cfl(_('a quest request for you!')),
                to=email_invitations.splitlines(),
                context={'object': self.instance},
            ).send()

    def save(self, commit=True):
        self.instance = super().save(False)
        if commit:
            chat = Chat.objects.create(
                name=f'{self.instance.name} chat',
            )
            self.instance.chat = chat
            self._send_invitations()
        return super().save(commit)<|MERGE_RESOLUTION|>--- conflicted
+++ resolved
@@ -2,12 +2,8 @@
 
 from crispy_forms.helper import FormHelper
 from django import forms
-<<<<<<< HEAD
 from django.apps import apps
-=======
-from django.core.mail import send_mail
 from django.db.models import QuerySet
->>>>>>> 8b3ddbbb
 from django.shortcuts import resolve_url
 from django.utils import timezone
 from django.utils.translation import gettext_lazy as _
