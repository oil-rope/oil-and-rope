--- conflicted
+++ resolved
@@ -13,11 +13,7 @@
 from common.forms.widgets import DateTimeWidget, DateWidget
 
 from .. import enums, models
-<<<<<<< HEAD
-from .layout import PlaceLayout, RaceFormLayout, SessionFormLayout, WorldFormLayout
-=======
-from .layout import CampaignFormLayout, PlaceLayout, SessionFormLayout, WorldFormLayout
->>>>>>> 12fce137
+from .layout import CampaignFormLayout, PlaceLayout, RaceFormLayout, SessionFormLayout, WorldFormLayout
 
 LOGGER = logging.getLogger(__name__)
 
@@ -159,13 +155,7 @@
         return next_game
 
     def save(self, commit=True):
-<<<<<<< HEAD
-        self.instance = super().save(False)
-        if commit:
-            chat = Chat.objects.create(
-                name=f'{self.instance.name} chat',
-            )
-            self.instance.chat = chat
+        self.instance.campaign = self.campaign
         return super().save(commit)
 
 
@@ -201,8 +191,4 @@
             'image': _(
                 'A picture is worth a thousand words. Max size file %(max_size)s MiB.'
             ) % {'max_size': utils.max_size_file_mb()}
-        }
-=======
-        self.instance.campaign = self.campaign
-        return super().save(commit)
->>>>>>> 12fce137
+        }