import React, { Suspense } from "react";
import ReactDOM from "react-dom";
<<<<<<< HEAD
import Calendar from "./components/calendar/Calendar";
=======
import Calendar from "./components/Calendar/Calendar";
import Loader from './components/loader/Loader';
>>>>>>> 50f33f58

let calendar = document.getElementById("oarCalendar");
if (calendar != null && calendar != undefined) {
	ReactDOM.render(
		<Suspense fallback={<Loader></Loader>}>
			<Calendar />
		</Suspense>, calendar);
}<|MERGE_RESOLUTION|>--- conflicted
+++ resolved
@@ -1,11 +1,7 @@
 import React, { Suspense } from "react";
 import ReactDOM from "react-dom";
-<<<<<<< HEAD
-import Calendar from "./components/calendar/Calendar";
-=======
 import Calendar from "./components/Calendar/Calendar";
 import Loader from './components/loader/Loader';
->>>>>>> 50f33f58
 
 let calendar = document.getElementById("oarCalendar");
 if (calendar != null && calendar != undefined) {
