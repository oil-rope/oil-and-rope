from django.conf import settings
from django.db import models
<<<<<<< HEAD
from django.urls import reverse
=======
>>>>>>> 0fef5e8b
from django.utils.translation import gettext_lazy as _

from core.models import TracingMixin


class Chat(TracingMixin):
    """
    In-game chat model

    Parameters
    ----------
    name: :class:`str`
        Name of the Chat Room.
    users: List[:class:`User`]
        Users in this chat.
    """

    name = models.CharField(verbose_name=_('Chat name'), max_length=50)
    users = models.ManyToManyField(settings.AUTH_USER_MODEL, verbose_name=_('Users'),
                                   related_name='chat_set')

    class Meta:
        verbose_name = _('Chat')
        verbose_name_plural = _('Chats')

    def __str__(self):
        return f'{self.name} ({self.pk})'


class ChatMessage(TracingMixin):
    """
    Ingame chat messages.

    Parameters
    ----------
    chat: :class:`Chat`
        Chat associated to this message.
    message: :class:`str`
        Message itself.
    author: :class:`User`
        Person who sent the message.
    """

    chat = models.ForeignKey('chat.Chat', verbose_name=_('Chat'),
                             on_delete=models.CASCADE, related_name='chat_message_set')
    message = models.CharField(verbose_name=_('Message'), max_length=150)
    author = models.ForeignKey(settings.AUTH_USER_MODEL, verbose_name=_('Author'),
                               on_delete=models.CASCADE, related_name='chat_message_set')

    class Meta:
        verbose_name = _('Chat Message')
        verbose_name_plural = _('Chat Messages')

    def __str__(self):
        return f'{self.message} ({self.entry_created_at})'<|MERGE_RESOLUTION|>--- conflicted
+++ resolved
@@ -1,9 +1,5 @@
 from django.conf import settings
 from django.db import models
-<<<<<<< HEAD
-from django.urls import reverse
-=======
->>>>>>> 0fef5e8b
 from django.utils.translation import gettext_lazy as _
 
 from core.models import TracingMixin
