--- conflicted
+++ resolved
@@ -65,14 +65,6 @@
 <script type="text/javascript" src="{% static 'dynamic_menu/tracking/js/tracking.js' %}"></script>
 <!-- Tracking -->
 <script>
-<<<<<<< HEAD
-  $(() => {
-    // Checking menu
-    $('.dynamic-menu-track').click((e) => {
-      let referrer = Number($(e.target).data("menu-referrer"));
-      setMenuReferrer(referrer);
-    });
-=======
   $(() => {
     // Checking menu
     $('.dynamic-menu-track').click((e) => {
@@ -89,7 +81,6 @@
     setTimeout(() => {
       $('.alert.alert-dismissible.timed').alert('close');
     }, dismissibleSeconds * 1000);
->>>>>>> 0fef5e8b
   });
 </script>
 
