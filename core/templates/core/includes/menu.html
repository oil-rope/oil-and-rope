{% load i18n %}
{% load static %}
{% load mptt_tags %}
{% load string_utils %}

<nav class="navbar navbar-expand-lg navbar-dark bg-dark" role="navigation">
  <div class="container-fluid">
    <!-- Logo -->
    <a href="{% url 'core:home' %}" class="navbar-brand">
      <img
        width="50"
        class="d-inline-block"
        src="{% static 'img/oil_and_rope_logo_color_thin.svg' %}"
        alt="{% translate "logo"|capfirst %}"
      />
      <span class="font-ds-bold">Oil &amp; Rope</span>
    </a>
    <!-- Button for NavBar -->
    <button
      class="navbar-toggler"
      type="button"
      data-bs-toggle="collapse"
      data-bs-target="#navbarOilAndRope"
      aria-controls="navbarOilAndRope"
      aria-expanded="false"
      aria-label="{% translate "toggle navigation"|capfirst %}"
    >
      <span class="navbar-toggler-icon"></span>
    </button>

    {% with request.path as actual_path %}
      <!-- Navbar Menu -->
      <div class="collapse navbar-collapse" id="navbarOilAndRope">
        <ul class="navbar-nav me-auto mt-2 mt-lg-0">
<<<<<<< HEAD
          {% comment %}
            NOTE: DynamicMenu is unstable and must be disabled for now.
            Since theres only one menu available this can be setted manually.
          {% endcomment %}
          {% comment %} {% include 'core/includes/recursive_menu.html' %} {% endcomment %}
          <li class="nav-item">
            {% url 'roleplay:world:list' as world_list %}
            <a
              href="{{ world_list }}"
              class="nav-link text-uppercase {% if actual_path|startswith:world_list %} active{% endif %}"
              {% if actual_path|startswith:world_list %}aria-current="page"{% endif %}
            >
              <i class="ic-world"></i>
              {% translate "worlds" %}
            </a>
          </li>
          <li class="nav-item">
            {% url 'roleplay:session:list' as session_list %}
            <a
              href="{{ session_list }}"
              class="nav-link text-uppercase {% if actual_path|startswith:session_list %} active{% endif %}"
              {% if actual_path|startswith:session_list %}aria-current="page"{% endif %}
            >
              <i class="ic-dice"></i>
              {% translate "sessions" %}
            </a>
          </li>
          <li class="nav-item">
            {% url 'roleplay:race:list' as race_list_url %}
            <a
              href="{{ race_list_url }}"
              class="nav-link text-uppercase {% if actual_path|startswith:race_list_url %} active{% endif %}"
              {% if actual_path|startswith:race_list_url %}aria-current="page"{% endif %}
            >
              <i class="ic-hammer"></i>
              {% translate "races" %}
            </a>
          </li>
=======
          {% include 'core/includes/menus/worldbuilding_menu.html' %}
          {% include 'core/includes/menus/roleplay_menu.html' %}
>>>>>>> 12fce137
        </ul>

        <!-- Login and Register -->
        <ul class="navbar-nav mt-2 mt-lg-0">
          {% if not user.is_authenticated %}
            <li class="nav-item">
              {% url 'registration:auth:login' as login %}
              <a href="{{ login }}"
                 class="nav-link text-uppercase {% if actual_path|startswith:login %}active{% endif %}"
                 {% if actual_path|startswith:login %}aria-current="page"{% endif %}
              >
                {% translate "login"|capfirst %}
              </a>
            </li>
            <li class="nav-item">
              {% url 'registration:auth:register' as register %}
              <a href="{{ register }}"
                 class="nav-link text-uppercase {% if actual_path|startswith:register %}text-danger active{% else %}text-primary{% endif %}"
                 {% if actual_path|startswith:register %}aria-current="page"{% endif %}
              >
                {% translate "create your account"|capfirst %}
              </a>
            </li>
          {% else %}
            <li class="nav-item dropstart">
              <a
                class="nav-link dropdown-toggle text-uppercase"
                href="#"
                id="navbarDropdown_userMenu"
                role="button"
                data-bs-toggle="dropdown"
                aria-expanded="false"
              >
                {% if user.profile.image %}
                  <img
                    class="p-1 rounded-circle"
                    src="{{ user.profile.image.url }}"
                    width="50"
                    height="50"
                    alt="{% translate "avatar"|capfirst %}"
                  >
                {% endif %}
                {{ user.username }}
              </a>
              <ul
                class="dropdown-menu text-uppercase"
                aria-labelledby="navbarDropdown_userMenu"
              >
                <li>
                  <a
                    href="{% url 'registration:user:edit' request.user.pk %}"
                    class="dropdown-item"
                    title="{% translate "personalize even more your user."|capfirst %}"
                  >
                    <i class="ic ic-cogs"></i>
                    {% translate "settings"|capfirst %}
                  </a>
                </li>
                {% if user.is_staff %}
                  <li><hr class="dropdown-divider" /></li>
                  <li>
                    <a
                      href="{% url 'admin:index' %}"
                      class="dropdown-item"
                    >
                      <svg
                        class="bi bi-tools"
                        width="1em"
                        height="1em"
                        viewBox="0 0 16 16"
                        fill="currentColor"
                        xmlns="http://www.w3.org/2000/svg"
                      >
                        <path
                          fill-rule="evenodd"
                          d="M0 1l1-1 3.081 2.2a1 1 0 01.419.815v.07a1 1 0 00.293.708L10.5 9.5l.914-.305a1 1 0 011.023.242l3.356 3.356a1 1 0 010 1.414l-1.586 1.586a1 1 0 01-1.414 0l-3.356-3.356a1 1 0 01-.242-1.023L9.5 10.5 3.793 4.793a1 1 0 00-.707-.293h-.071a1 1 0 01-.814-.419L0 1zm11.354 9.646a.5.5 0 00-.708.708l3 3a.5.5 0 00.708-.708l-3-3z"
                          clip-rule="evenodd"
                        ></path>
                        <path
                          fill-rule="evenodd"
                          d="M15.898 2.223a3.003 3.003 0 01-3.679 3.674L5.878 12.15a3 3 0 11-2.027-2.027l6.252-6.341A3 3 0 0113.778.1l-2.142 2.142L12 4l1.757.364 2.141-2.141zm-13.37 9.019L3.001 11l.471.242.529.026.287.445.445.287.026.529L5 13l-.242.471-.026.529-.445.287-.287.445-.529.026L3 15l-.471-.242L2 14.732l-.287-.445L1.268 14l-.026-.529L1 13l.242-.471.026-.529.445-.287.287-.445.529-.026z"
                          clip-rule="evenodd"
                        ></path>
                      </svg>
                      {% translate "admin panel" %}
                    </a>
                  </li>
                {% endif %}
                <div class="dropdown-divider"></div>
                <a
                  href="{% url 'registration:auth:logout' %}"
                  class="dropdown-item"
                  title="{% translate "see you soon!"|capfirstletter %}"
                >
                  <svg
                    class="bi bi-box-arrow-in-left"
                    width="1em"
                    height="1em"
                    viewBox="0 0 16 16"
                    fill="currentColor"
                    xmlns="http://www.w3.org/2000/svg"
                    >
                    <path
                      fill-rule="evenodd"
                      d="M7.854 11.354a.5.5 0 000-.708L5.207 8l2.647-2.646a.5.5 0 10-.708-.708l-3 3a.5.5 0 000 .708l3 3a.5.5 0 00.708 0z"
                      clip-rule="evenodd"
                    ></path>
                    <path
                      fill-rule="evenodd"
                      d="M15 8a.5.5 0 00-.5-.5h-9a.5.5 0 000 1h9A.5.5 0 0015 8z"
                      clip-rule="evenodd"
                    ></path>
                    <path
                      fill-rule="evenodd"
                      d="M2.5 14.5A1.5 1.5 0 011 13V3a1.5 1.5 0 011.5-1.5h8A1.5 1.5 0 0112 3v1.5a.5.5 0 01-1 0V3a.5.5 0 00-.5-.5h-8A.5.5 0 002 3v10a.5.5 0 00.5.5h8a.5.5 0 00.5-.5v-1.5a.5.5 0 011 0V13a1.5 1.5 0 01-1.5 1.5h-8z"
                      clip-rule="evenodd"
                    ></path>
                  </svg>
                  {% translate "logout" %}
                </a>
              </ul>
            </li>
          {% endif %}
        </ul>
      </div>
    {% endwith %}
  </div>
</nav><|MERGE_RESOLUTION|>--- conflicted
+++ resolved
@@ -32,49 +32,8 @@
       <!-- Navbar Menu -->
       <div class="collapse navbar-collapse" id="navbarOilAndRope">
         <ul class="navbar-nav me-auto mt-2 mt-lg-0">
-<<<<<<< HEAD
-          {% comment %}
-            NOTE: DynamicMenu is unstable and must be disabled for now.
-            Since theres only one menu available this can be setted manually.
-          {% endcomment %}
-          {% comment %} {% include 'core/includes/recursive_menu.html' %} {% endcomment %}
-          <li class="nav-item">
-            {% url 'roleplay:world:list' as world_list %}
-            <a
-              href="{{ world_list }}"
-              class="nav-link text-uppercase {% if actual_path|startswith:world_list %} active{% endif %}"
-              {% if actual_path|startswith:world_list %}aria-current="page"{% endif %}
-            >
-              <i class="ic-world"></i>
-              {% translate "worlds" %}
-            </a>
-          </li>
-          <li class="nav-item">
-            {% url 'roleplay:session:list' as session_list %}
-            <a
-              href="{{ session_list }}"
-              class="nav-link text-uppercase {% if actual_path|startswith:session_list %} active{% endif %}"
-              {% if actual_path|startswith:session_list %}aria-current="page"{% endif %}
-            >
-              <i class="ic-dice"></i>
-              {% translate "sessions" %}
-            </a>
-          </li>
-          <li class="nav-item">
-            {% url 'roleplay:race:list' as race_list_url %}
-            <a
-              href="{{ race_list_url }}"
-              class="nav-link text-uppercase {% if actual_path|startswith:race_list_url %} active{% endif %}"
-              {% if actual_path|startswith:race_list_url %}aria-current="page"{% endif %}
-            >
-              <i class="ic-hammer"></i>
-              {% translate "races" %}
-            </a>
-          </li>
-=======
           {% include 'core/includes/menus/worldbuilding_menu.html' %}
           {% include 'core/includes/menus/roleplay_menu.html' %}
->>>>>>> 12fce137
         </ul>
 
         <!-- Login and Register -->
