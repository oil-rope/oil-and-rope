{% load i18n %}
{% load static %}
{% load mptt_tags %}
{% load string_utils %}

<nav class="navbar navbar-expand-lg navbar-dark bg-dark p-2 p-lg-1" role="navigation">

  <!-- Logo -->
  <a href="{% url 'core:home' %}" class="navbar-brand">
    <img width="50" class="p-1" src="{% static 'img/oil_and_rope_logo_color_thin.svg' %}" alt="{% trans "Logo" %}">
    <span class="d-sm-inline font-ds-bold">Oil &amp; Rope</span>
  </a>
  <!-- Button for NavBar -->
  <button class="navbar-toggler" type="button" data-toggle="collapse" data-target="#navbarOilAndRope"
          aria-controls="navbarOilAndRope" aria-expanded="false" aria-label="{% trans "Toggle navigation" %}">
    <span class="navbar-toggler-icon"></span>
  </button>

  <!-- Navbar Menu -->
  <div class="collapse navbar-collapse" id="navbarOilAndRope">

    <!-- Menu -->
    <ul class="navbar-nav mr-auto mt-2 mt-lg-0">
      {% recursetree menus %}

        {% with request.path as actual_url %}
          {% comment %} Leaf Node inside a Dropdown {% endcomment %}
          {% if node.get_ancestors and node.is_leaf_node %}
            <a data-menu-referrer="{{ node.pk }}" href="{{ node.url }}"
               class="dropdown-item dynamic-menu-track text-uppercase{% if actual_url|startswith:node.url %} active{% endif %}">
<<<<<<< HEAD
              {{ node|safe }}
=======
              {{ node.display_menu_name|safe }}
>>>>>>> 0fef5e8b
            </a>
            {% comment %} Leaf Node outside a Dropdown {% endcomment %}
          {% elif not node.get_ancestors and node.is_leaf_node %}
            <li class="nav-item">
              <a data-menu-referrer="{{ node.pk }}" href="{{ node.url }}"
                 class="nav-link dynamic-menu-track text-uppercase{% if actual_url|startswith:node.url %} active{% endif %}">
<<<<<<< HEAD
                {{ node|safe }}
=======
                {{ node.display_menu_name|safe }}
>>>>>>> 0fef5e8b
              </a>
            </li>
            {% comment %} A Dropdown {% endcomment %}
          {% else %}
            <li class="nav-item dropdown">
              <a data-menu-referrer="{{ node.pk }}"
                 class="nav-link dynamic-menu-track dropdown-toggle text-uppercase{% if actual_url|startswith:node.url %} active{% endif %}"
                 href="javascript:" id="navbarDropdown_{{ node.pk }}" role="button" data-toggle="dropdown"
                 aria-haspopup="true" aria-expanded="false">
<<<<<<< HEAD
                {{ node|safe }}
=======
                {{ node.display_menu_name|safe }}
>>>>>>> 0fef5e8b
              </a>
              <div class="dropdown-menu" aria-labelledby="navbarDropdown_{{ node.pk }}">
                {{ children }}
              </div>
            </li>
          {% endif %}
        {% endwith %}

      {% endrecursetree %}
    </ul>

    <!-- Login and Register -->
    {% with request.path as actual_path %}
      <ul class="navbar-nav mt-2 mt-lg-0">
        {% if not user.is_authenticated %}
          <li class="nav-item">
            {% url 'registration:login' as login %}
            <a href="{{ login }}"
               class="nav-link text-uppercase {% if actual_path|startswith:login %}active{% endif %}">
              {% trans "Login" %}
            </a>
          </li>
          <li class="nav-item">
            {% url 'registration:register' as register %}
            <a href="{{ register }}"
               class="nav-link text-uppercase {% if actual_path|startswith:register %}text-danger active{% else %}text-primary{% endif %}">
              {% trans "Create your account" %}
            </a>
          </li>
        {% else %}
          <li class="nav-item dropdown">
            <a href="javascript:" id="navbarDropdown_userMenu" class="nav-link dropdown-toggle text-uppercase"
               role="button" data-toggle="dropdown" aria-haspopup="true" aria-expanded="false">
              {{ user.username }}
            </a>
            <div class="dropdown-menu dropdown-menu-right" aria-labelledby="navbarDropdown_userMenu">
              {% if user.is_staff %}
                <div class="dropdown-divider"></div>
                <a href="{% url 'admin:index' %}" class="dropdown-item text-uppercase">
<<<<<<< HEAD
                  {% trans "Admin panel" %}
=======
>>>>>>> 0fef5e8b
                  <svg class="bi bi-tools" width="1em" height="1em" viewBox="0 0 16 16" fill="currentColor"
                       xmlns="http://www.w3.org/2000/svg">
                    <path fill-rule="evenodd"
                          d="M0 1l1-1 3.081 2.2a1 1 0 01.419.815v.07a1 1 0 00.293.708L10.5 9.5l.914-.305a1 1 0 011.023.242l3.356 3.356a1 1 0 010 1.414l-1.586 1.586a1 1 0 01-1.414 0l-3.356-3.356a1 1 0 01-.242-1.023L9.5 10.5 3.793 4.793a1 1 0 00-.707-.293h-.071a1 1 0 01-.814-.419L0 1zm11.354 9.646a.5.5 0 00-.708.708l3 3a.5.5 0 00.708-.708l-3-3z"
                          clip-rule="evenodd"></path>
                    <path fill-rule="evenodd"
                          d="M15.898 2.223a3.003 3.003 0 01-3.679 3.674L5.878 12.15a3 3 0 11-2.027-2.027l6.252-6.341A3 3 0 0113.778.1l-2.142 2.142L12 4l1.757.364 2.141-2.141zm-13.37 9.019L3.001 11l.471.242.529.026.287.445.445.287.026.529L5 13l-.242.471-.026.529-.445.287-.287.445-.529.026L3 15l-.471-.242L2 14.732l-.287-.445L1.268 14l-.026-.529L1 13l.242-.471.026-.529.445-.287.287-.445.529-.026z"
                          clip-rule="evenodd"></path>
                  </svg>
<<<<<<< HEAD
=======
                  {% trans "Admin panel" %}
                </a>
                <a href="{% url 'dynamic_menu:dynamic_menu:create' %}" class="dropdown-item text-uppercase">
                  <i class="ic-menu-thin"></i>
                  {% trans "Create" %} {% trans "Menu" %}
>>>>>>> 0fef5e8b
                </a>
              {% endif %}
              <div class="dropdown-divider"></div>
              <a href="{% url 'registration:logout' %}" class="dropdown-item text-uppercase">
<<<<<<< HEAD
                {% trans "Logout" %}
=======
>>>>>>> 0fef5e8b
                <svg class="bi bi-box-arrow-in-left" width="1em" height="1em" viewBox="0 0 16 16" fill="currentColor"
                     xmlns="http://www.w3.org/2000/svg">
                  <path fill-rule="evenodd"
                        d="M7.854 11.354a.5.5 0 000-.708L5.207 8l2.647-2.646a.5.5 0 10-.708-.708l-3 3a.5.5 0 000 .708l3 3a.5.5 0 00.708 0z"
                        clip-rule="evenodd"></path>
                  <path fill-rule="evenodd" d="M15 8a.5.5 0 00-.5-.5h-9a.5.5 0 000 1h9A.5.5 0 0015 8z"
                        clip-rule="evenodd"></path>
                  <path fill-rule="evenodd"
                        d="M2.5 14.5A1.5 1.5 0 011 13V3a1.5 1.5 0 011.5-1.5h8A1.5 1.5 0 0112 3v1.5a.5.5 0 01-1 0V3a.5.5 0 00-.5-.5h-8A.5.5 0 002 3v10a.5.5 0 00.5.5h8a.5.5 0 00.5-.5v-1.5a.5.5 0 011 0V13a1.5 1.5 0 01-1.5 1.5h-8z"
                        clip-rule="evenodd"></path>
                </svg>
                {% trans "Logout" %}
              </a>
            </div>
          </li>
        {% endif %}
      </ul>
    {% endwith %}
  </div>

</nav><|MERGE_RESOLUTION|>--- conflicted
+++ resolved
@@ -28,22 +28,14 @@
           {% if node.get_ancestors and node.is_leaf_node %}
             <a data-menu-referrer="{{ node.pk }}" href="{{ node.url }}"
                class="dropdown-item dynamic-menu-track text-uppercase{% if actual_url|startswith:node.url %} active{% endif %}">
-<<<<<<< HEAD
-              {{ node|safe }}
-=======
               {{ node.display_menu_name|safe }}
->>>>>>> 0fef5e8b
             </a>
             {% comment %} Leaf Node outside a Dropdown {% endcomment %}
           {% elif not node.get_ancestors and node.is_leaf_node %}
             <li class="nav-item">
               <a data-menu-referrer="{{ node.pk }}" href="{{ node.url }}"
                  class="nav-link dynamic-menu-track text-uppercase{% if actual_url|startswith:node.url %} active{% endif %}">
-<<<<<<< HEAD
-                {{ node|safe }}
-=======
                 {{ node.display_menu_name|safe }}
->>>>>>> 0fef5e8b
               </a>
             </li>
             {% comment %} A Dropdown {% endcomment %}
@@ -53,11 +45,7 @@
                  class="nav-link dynamic-menu-track dropdown-toggle text-uppercase{% if actual_url|startswith:node.url %} active{% endif %}"
                  href="javascript:" id="navbarDropdown_{{ node.pk }}" role="button" data-toggle="dropdown"
                  aria-haspopup="true" aria-expanded="false">
-<<<<<<< HEAD
-                {{ node|safe }}
-=======
                 {{ node.display_menu_name|safe }}
->>>>>>> 0fef5e8b
               </a>
               <div class="dropdown-menu" aria-labelledby="navbarDropdown_{{ node.pk }}">
                 {{ children }}
@@ -97,10 +85,6 @@
               {% if user.is_staff %}
                 <div class="dropdown-divider"></div>
                 <a href="{% url 'admin:index' %}" class="dropdown-item text-uppercase">
-<<<<<<< HEAD
-                  {% trans "Admin panel" %}
-=======
->>>>>>> 0fef5e8b
                   <svg class="bi bi-tools" width="1em" height="1em" viewBox="0 0 16 16" fill="currentColor"
                        xmlns="http://www.w3.org/2000/svg">
                     <path fill-rule="evenodd"
@@ -110,22 +94,15 @@
                           d="M15.898 2.223a3.003 3.003 0 01-3.679 3.674L5.878 12.15a3 3 0 11-2.027-2.027l6.252-6.341A3 3 0 0113.778.1l-2.142 2.142L12 4l1.757.364 2.141-2.141zm-13.37 9.019L3.001 11l.471.242.529.026.287.445.445.287.026.529L5 13l-.242.471-.026.529-.445.287-.287.445-.529.026L3 15l-.471-.242L2 14.732l-.287-.445L1.268 14l-.026-.529L1 13l.242-.471.026-.529.445-.287.287-.445.529-.026z"
                           clip-rule="evenodd"></path>
                   </svg>
-<<<<<<< HEAD
-=======
                   {% trans "Admin panel" %}
                 </a>
                 <a href="{% url 'dynamic_menu:dynamic_menu:create' %}" class="dropdown-item text-uppercase">
                   <i class="ic-menu-thin"></i>
                   {% trans "Create" %} {% trans "Menu" %}
->>>>>>> 0fef5e8b
                 </a>
               {% endif %}
               <div class="dropdown-divider"></div>
               <a href="{% url 'registration:logout' %}" class="dropdown-item text-uppercase">
-<<<<<<< HEAD
-                {% trans "Logout" %}
-=======
->>>>>>> 0fef5e8b
                 <svg class="bi bi-box-arrow-in-left" width="1em" height="1em" viewBox="0 0 16 16" fill="currentColor"
                      xmlns="http://www.w3.org/2000/svg">
                   <path fill-rule="evenodd"
