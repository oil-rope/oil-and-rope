--- conflicted
+++ resolved
@@ -28,13 +28,10 @@
 ])
 
 MIDDLEWARE.insert(0, 'debug_toolbar.middleware.DebugToolbarMiddleware')
-<<<<<<< HEAD
-=======
 
 
 # In Memory Channel Layer for testing
 # https://channels.readthedocs.io/en/stable/topics/channel_layers.html#in-memory-channel-layer
->>>>>>> ddb9c4db
 
 CHANNEL_LAYERS = {
     'default': {
