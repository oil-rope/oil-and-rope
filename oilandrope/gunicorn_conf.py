--- conflicted
+++ resolved
@@ -19,11 +19,7 @@
 
 daemon = bool(to_bool(os.environ['GUNICORN_DAEMON']))
 reload = True
-<<<<<<< HEAD
-debug = bool(to_bool(os.environ['DEBUG'], 'False'))
-=======
 debug = bool(to_bool(os.environ['DEBUG']))
->>>>>>> 9ddfd6fb
 
 if 'GUNICORN_WORKERS' in os.environ:
     workers = int(os.environ['GUNICORN_WORKERS'])
