from django.contrib.auth import get_user_model
from django.core import mail
from django.test import RequestFactory, TestCase
from faker import Faker
from model_bakery import baker

from registration import forms


class TestLoginForm(TestCase):
    """
    Checks if LoginForm's validations work correctly.
    """

    def setUp(self):
        self.faker = Faker()
        self.user = baker.make(get_user_model())
        # Reset password so we can control input
        password = ''.join(self.faker.words(3))
        self.user.set_password(password)
        self.user.save()
        self.data_ok = {
            'username': self.user.username,
            'password': password
        }
        self.request = RequestFactory().get('/')

    def test_form_ok(self):
        form = forms.LoginForm(data=self.data_ok)
        self.assertTrue(form.is_valid(), 'Form is invalid.\nErrors: {errors}'.format(
            errors=', '.join([str(k) + ':' + str(v) for k, v in form.errors])
        ))

    def test_form_invalid_password_ko(self):
        data_ko = self.data_ok.copy()
        data_ko['password'] = self.faker.word()
        form = forms.SignUpForm(self.request, data=data_ko)
        self.assertFalse(form.is_valid(), 'Form is valid but it shouldn\'t.')


class TestSingUpForm(TestCase):
    """
    Checks if validations, save and everything else related to SignUpForm is working.
    """

    def setUp(self):
        self.faker = Faker()
        profile = self.faker.simple_profile()
        email = self.faker.safe_email()
        password = ''.join(self.faker.words(3))
        self.data_ok = {
            'username': profile['username'],
            'email': email,
            'password1': password,
            'password2': password
        }
<<<<<<< HEAD
        self.discord_user = baker.make('bot.DiscordUser')
=======
        self.request = RequestFactory().get('/')
>>>>>>> 899aec45

    def test_form_ok(self):
        form = forms.SignUpForm(self.request, data=self.data_ok)
        self.assertTrue(form.is_valid(), 'Form is invalid.\nErrors: {errors}'.format(
            errors=', '.join([str(k) + ':' + str(v) for k, v in form.errors])
        ))

        # Adding Discord ID
        data_discord = self.data_ok.copy()
<<<<<<< HEAD
        data_discord['discord_id'] = self.discord_user.pk
        form = forms.SignUpForm(data=data_discord)
        form_valid = form.is_valid()
        self.assertTrue(form_valid, repr(form.errors))
=======
        data_discord['discord_id'] = self.faker.random_int()
        form = forms.SignUpForm(self.request, data=data_discord)
        self.assertTrue(form.is_valid(), 'Form is invalid.\nErrors: {errors}'.format(
            errors=', '.join([str(k) + ':' + str(v) for k, v in form.errors])
        ))
>>>>>>> 899aec45

    def test_form_wrong_confirm_password_ko(self):
        data_ko = self.data_ok.copy()
        data_ko['password2'] = self.faker.word()
        form = forms.SignUpForm(self.request, data=data_ko)
        self.assertFalse(form.is_valid(), 'Form is valid but it shouldn\'t.')

    def test_form_wrong_discord_id(self):
        data_ko = self.data_ok.copy()
        data_ko['discord_id'] = self.faker.random_int()
        form = forms.SignUpForm(data=data_ko)
        self.assertFalse(form.is_valid(), 'Form is valid but it shouldn\'t.')

    def test_required_fields_not_supplied_ko(self):
        data_without_email = self.data_ok.copy()
        del data_without_email['email']
        form = forms.SignUpForm(self.request, data=data_without_email)
        self.assertFalse(form.is_valid(), 'Form is valid but it shouldn\'t.')

        data_without_username = self.data_ok.copy()
        del data_without_username['username']
        form = forms.SignUpForm(self.request, data=data_without_username)
        self.assertFalse(form.is_valid(), 'Form is valid but it shouldn\'t.')

        data_without_password1 = self.data_ok.copy()
        del data_without_password1['password1']
        form = forms.SignUpForm(self.request, data=data_without_password1)
        self.assertFalse(form.is_valid(), 'Form is valid but it shouldn\'t.')

        data_without_password2 = self.data_ok.copy()
        del data_without_password2['password2']
        form = forms.SignUpForm(self.request, data=data_without_password2)
        self.assertFalse(form.is_valid(), 'Form is valid but it shouldn\'t.')

    def test_save_ok(self):
        form = forms.SignUpForm(self.request, data=self.data_ok)
        user = form.save()
        self.assertFalse(user.is_active, 'User is active before activating email.')

    def test_save_with_discord_user_ok(self):
        data_ok = self.data_ok.copy()
        data_ok['discord_id'] = self.discord_user.id
        form = forms.SignUpForm(data=data_ok)
        user = form.save()
        self.assertIsNotNone(user.discord_user, 'Discord User is not vinculed.')
        self.assertEqual(user.discord_user, self.discord_user, 'Discord User vinculed incorrectly.')

    def test_email_sent_ok(self):
        # Changing Django Settings to get email sent
        with self.settings(EMAIL_BACKEND='django.core.mail.backends.locmem.EmailBackend'):
            form = forms.SignUpForm(self.request, data=self.data_ok)
            form.save()
            self.assertTrue(len(mail.outbox) == 1, 'Email aren\'t been sent.')<|MERGE_RESOLUTION|>--- conflicted
+++ resolved
@@ -54,11 +54,8 @@
             'password1': password,
             'password2': password
         }
-<<<<<<< HEAD
         self.discord_user = baker.make('bot.DiscordUser')
-=======
         self.request = RequestFactory().get('/')
->>>>>>> 899aec45
 
     def test_form_ok(self):
         form = forms.SignUpForm(self.request, data=self.data_ok)
@@ -68,18 +65,10 @@
 
         # Adding Discord ID
         data_discord = self.data_ok.copy()
-<<<<<<< HEAD
         data_discord['discord_id'] = self.discord_user.pk
         form = forms.SignUpForm(data=data_discord)
         form_valid = form.is_valid()
         self.assertTrue(form_valid, repr(form.errors))
-=======
-        data_discord['discord_id'] = self.faker.random_int()
-        form = forms.SignUpForm(self.request, data=data_discord)
-        self.assertTrue(form.is_valid(), 'Form is invalid.\nErrors: {errors}'.format(
-            errors=', '.join([str(k) + ':' + str(v) for k, v in form.errors])
-        ))
->>>>>>> 899aec45
 
     def test_form_wrong_confirm_password_ko(self):
         data_ko = self.data_ok.copy()
