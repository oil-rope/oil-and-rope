--- conflicted
+++ resolved
@@ -3,10 +3,7 @@
 import tempfile
 import unittest
 
-<<<<<<< HEAD
-=======
 from django.apps import apps
->>>>>>> 0fef5e8b
 from django.contrib.auth import get_user_model
 from django.core.exceptions import ValidationError
 from django.core.files.uploadedfile import SimpleUploadedFile
@@ -391,9 +388,6 @@
         ex = ex.exception
         self.assertIn('user', ex.error_dict)
         message = ex.error_dict['user'][0].message
-<<<<<<< HEAD
-        self.assertEqual(message, 'A private world must have owner.')
-=======
         self.assertEqual(message, 'A private world must have owner.')
 
 
@@ -435,5 +429,4 @@
         instance = self.model.objects.create(user=self.user, race=self.race)
         expected = f'{instance.user.username} <-> {instance.race.name}'
 
-        self.assertEqual(expected, str(instance))
->>>>>>> 0fef5e8b
+        self.assertEqual(expected, str(instance))