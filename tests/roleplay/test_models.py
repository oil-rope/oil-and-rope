--- conflicted
+++ resolved
@@ -442,32 +442,6 @@
         self.assertEqual(expected, str(instance))
 
 
-<<<<<<< HEAD
-class TestMusic(TestCase):
-
-    def setUp(self):
-        self.faker = Faker()
-        self.instance = baker.make(models.Music)
-
-    def test_str_ok(self):
-        expected = f'{self.instance.title}'
-        result = str(self.instance)
-
-        self.assertEqual(expected, result)
-
-
-class TestMusicUser(TestCase):
-
-    def setUp(self):
-        self.faker = Faker()
-        self.instance = baker.make(models.MusicUser)
-
-    def test_str_ok(self):
-        expected = f'{self.instance.user.username} <-> {self.instance.music.title}'
-        result = str(self.instance)
-
-        self.assertEqual(expected, result)
-=======
 class TestSession(TestCase):
     @classmethod
     def setUpTestData(cls):
@@ -581,5 +555,4 @@
         }
         result_str = str(self.instance)
 
-        self.assertEqual(expected_str, result_str)
->>>>>>> a13d325b
+        self.assertEqual(expected_str, result_str)