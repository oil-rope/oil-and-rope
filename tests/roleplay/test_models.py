--- conflicted
+++ resolved
@@ -17,17 +17,11 @@
 
 from common.constants import models as constants
 from roleplay.enums import DomainTypes, RoleplaySystems, SiteTypes
-<<<<<<< HEAD
+
 from roleplay.models import Campaign, Domain, Place, PlayerInCampaign, Race, RaceUser, Session
-from tests import fake
-from tests.bot.helpers.constants import CHANNEL, LITECORD_API_URL, LITECORD_TOKEN
-from tests.utils import generate_place
-=======
-
 from .. import fake
 from ..bot.helpers.constants import CHANNEL, LITECORD_API_URL, LITECORD_TOKEN
 from ..utils import check_litecord_connection, generate_place
->>>>>>> d08f1488
 
 User = apps.get_model(constants.REGISTRATION_USER)
 
