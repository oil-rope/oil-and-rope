--- conflicted
+++ resolved
@@ -1730,8 +1730,29 @@
         response = self.client.get(self.url)
         baker.make_recipe('roleplay.session', _quantity=fake.pyint(min_value=1, max_value=10))
 
-<<<<<<< HEAD
-        self.assertEqual(self.user.session_set.count(), response.context['object_list'].count())
+        self.assertEqual(self.user.sessions.count(), response.context['object_list'].count())
+
+    def test_access_session_list_with_more_than_three_players_ok(self):
+        self.client.force_login(self.user)
+
+        session = baker.make_recipe(
+            'roleplay.session',
+            campaign=baker.make_recipe('roleplay.campaign')
+        )
+        session.campaign.users.add(self.user, *baker.make_recipe('registration.user', _quantity=3))
+        response = self.client.get(self.url)
+
+        self.assertInHTML('and more...', response.rendered_content)
+
+    def test_query_performance_ok(self):
+        rq = RequestFactory().get(self.url)
+        rq.user = self.user
+        queries = (
+            'SELECT [...] FROM roleplay.session',
+        )
+
+        with self.assertNumQueries(len(queries)):
+            self.view.as_view()(rq)
 
 
 class TestRaceCreateView(TestCase):
@@ -1899,7 +1920,7 @@
 class TestRaceListView(TestCase):
     login_url = resolve_url(settings.LOGIN_URL)
     model = models.Race
-    resolver = 'roleplay:Race:list'
+    resolver = 'roleplay:race:list'
     template = 'roleplay/race/race_list.html'
     view = views.RaceListView
 
@@ -1949,7 +1970,7 @@
 class TestRaceDeleteView(TestCase):
     login_url = resolve_url(settings.LOGIN_URL)
     model = models.Race
-    resolver = 'roleplay:Race:delete'
+    resolver = 'roleplay:race:delete'
     template = 'roleplay/race/race_confirm_delete.html'
     view = views.RaceDeleteView
 
@@ -1979,29 +2000,4 @@
         self.client.force_login(self.users)
         response = self.client.post(self.url)
 
-        self.assertRedirects(response, resolve_url('roleplay:race:list'))
-=======
-        self.assertEqual(self.user.sessions.count(), response.context['object_list'].count())
-
-    def test_access_session_list_with_more_than_three_players_ok(self):
-        self.client.force_login(self.user)
-
-        session = baker.make_recipe(
-            'roleplay.session',
-            campaign=baker.make_recipe('roleplay.campaign')
-        )
-        session.campaign.users.add(self.user, *baker.make_recipe('registration.user', _quantity=3))
-        response = self.client.get(self.url)
-
-        self.assertInHTML('and more...', response.rendered_content)
-
-    def test_query_performance_ok(self):
-        rq = RequestFactory().get(self.url)
-        rq.user = self.user
-        queries = (
-            'SELECT [...] FROM roleplay.session',
-        )
-
-        with self.assertNumQueries(len(queries)):
-            self.view.as_view()(rq)
->>>>>>> 12fce137
+        self.assertRedirects(response, resolve_url('roleplay:race:list'))