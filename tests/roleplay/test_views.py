--- conflicted
+++ resolved
@@ -1046,6 +1046,7 @@
 
         self.assertEqual(403, response.status_code)
 
+
     def test_access_with_player_ok(self):
         self.client.force_login(self.user_in_players)
         response = self.client.get(self.url)
@@ -1275,9 +1276,7 @@
         response = self.client.get(self.url)
         baker.make_recipe('roleplay.session', _quantity=fake.pyint(min_value=1, max_value=10))
 
-<<<<<<< HEAD
-        self.assertEqual(403, response.status_code)
-
+        self.assertEqual(self.user.session_set.count(), response.context['object_list'].count())
 
 class TestRaceCreateView(TestCase):
     fake = Faker()
@@ -1310,10 +1309,6 @@
         }
 
     def test_access_logged_user_ok(self):
-        self.client.force_login(self.user)
-        response = self.client.get(self.url)
-
-        self.assertEqual(200, response.status_code)
         self.assertTemplateUsed(response, self.template)
 
     def test_creates_race_ok(self):
@@ -1322,7 +1317,4 @@
         instance = self.model.objects.first()
 
         self.assertEqual(self.data_ok['name'], instance.name)
-        self.assertEqual(self.data_ok['description'], instance.description)
-=======
-        self.assertEqual(self.user.session_set.count(), response.context['object_list'].count())
->>>>>>> 769e8fa4
+        self.assertEqual(self.data_ok['description'], instance.description)