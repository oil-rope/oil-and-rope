import functools

from django.contrib.contenttypes.models import ContentType
from django.test import TestCase
from model_bakery import baker

from common.models import Vote
from roleplay.enums import DomainTypes, SiteTypes
<<<<<<< HEAD
from roleplay.models import Campaign, Domain, Place
from tests import fake
from tests.utils import generate_place
=======
from tests.utils import fake

Campaign = apps.get_model(constants.ROLEPLAY_CAMPAIGN)
ContentType = apps.get_model(constants.CONTENT_TYPE)
Domain = apps.get_model(constants.ROLEPLAY_DOMAIN)
Place = apps.get_model(constants.ROLEPLAY_PLACE)
Vote = apps.get_model(constants.COMMON_VOTE)
>>>>>>> 3aebde59


class TestDomainManager(TestCase):
    model = Domain

    def setUp(self):
        self.number_of_domains = fake.pyint(min_value=1, max_value=100)
        baker.make(self.model, self.number_of_domains, domain_type=DomainTypes.DOMAIN)
        self.number_of_subdomains = fake.pyint(min_value=1, max_value=100)
        baker.make(self.model, self.number_of_subdomains, domain_type=DomainTypes.SUBDOMAIN)

    def test_all_ok(self):
        total = self.number_of_domains + self.number_of_subdomains
        self.assertEqual(total, self.model.objects.count())

    def test_domains_ok(self):
        self.assertEqual(self.number_of_domains, self.model.objects.domains().count())

    def test_subdomains_ok(self):
        self.assertEqual(self.number_of_subdomains, self.model.objects.subdomains().count())


class TestCampaignManager(TestCase):
    model = Campaign

    @classmethod
    def setUpTestData(cls):
        cls.content_type = ContentType.objects.get_for_model(cls.model)
        cls.campaign_with_votes = baker.make_recipe('roleplay.campaign')
        baker.make(Vote, content_type=cls.content_type, object_id=cls.campaign_with_votes.pk)

    def test_campaign_is_returned_with_votes_ok(self):
        campaign = self.model.objects.with_votes().first()

        self.assertTrue(hasattr(campaign, 'positive_votes'))
        self.assertTrue(hasattr(campaign, 'negative_votes'))
        self.assertTrue(hasattr(campaign, 'total_votes'))


class TestPlaceManager(TestCase):
    enum = SiteTypes
    model = Place

    def setUp(self):
        self.user = baker.make_recipe('registration.user')
        random_int = functools.partial(fake.pyint, min_value=1, max_value=100)

        self.number_of_worlds = random_int()
        generate_place(self.number_of_worlds, site_type=self.enum.WORLD, is_public=True)

        self.total = self.number_of_worlds

    def test_community_places(self):
        expected_queries = 1
        with self.assertNumQueries(expected_queries):
            result = self.model.objects.community_places()
            self.assertEqual(self.total, result.count())

    def test_worlds_ok(self):
        self.assertEqual(self.number_of_worlds, self.model.objects.worlds().count())<|MERGE_RESOLUTION|>--- conflicted
+++ resolved
@@ -1,24 +1,27 @@
 import functools
+from typing import TYPE_CHECKING
 
-from django.contrib.contenttypes.models import ContentType
+from django.apps import apps
 from django.test import TestCase
 from model_bakery import baker
 
-from common.models import Vote
+from common.constants import models as constants
 from roleplay.enums import DomainTypes, SiteTypes
-<<<<<<< HEAD
-from roleplay.models import Campaign, Domain, Place
-from tests import fake
-from tests.utils import generate_place
-=======
-from tests.utils import fake
+from tests.utils import fake, generate_place
 
-Campaign = apps.get_model(constants.ROLEPLAY_CAMPAIGN)
-ContentType = apps.get_model(constants.CONTENT_TYPE)
-Domain = apps.get_model(constants.ROLEPLAY_DOMAIN)
-Place = apps.get_model(constants.ROLEPLAY_PLACE)
-Vote = apps.get_model(constants.COMMON_VOTE)
->>>>>>> 3aebde59
+if TYPE_CHECKING:
+    from django.contrib.contenttypes.models import ContentType as ContentTypeModel
+
+    from common.models import Vote as VoteModel
+    from roleplay.models import Campaign as CampaignModel
+    from roleplay.models import Domain as DomainModel
+    from roleplay.models import Place as PlaceModel
+
+Campaign: 'CampaignModel' = apps.get_model(constants.ROLEPLAY_CAMPAIGN)
+ContentType: 'ContentTypeModel' = apps.get_model(constants.CONTENT_TYPE)
+Domain: 'DomainModel' = apps.get_model(constants.ROLEPLAY_DOMAIN)
+Place: 'PlaceModel' = apps.get_model(constants.ROLEPLAY_PLACE)
+Vote: 'VoteModel' = apps.get_model(constants.COMMON_VOTE)
 
 
 class TestDomainManager(TestCase):
