import os
import random
import tempfile

from django.core.files.uploadedfile import SimpleUploadedFile
from django.test import TestCase
from model_bakery import baker
from PIL import Image

from roleplay import enums, forms, models
from tests import fake


class TestPlaceForm(TestCase):
    form_class = forms.PlaceForm

    @classmethod
    def setUpTestData(cls):
        cls.owner = baker.make_recipe('registration.user')
        cls.parent_site = baker.make_recipe('roleplay.place', owner=cls.owner)

    def setUp(self):
        self.tmp_file = tempfile.NamedTemporaryFile(mode='w', dir='./tests/', suffix='.jpg', delete=False)
        Image.new('RGB', (30, 60), color='red').save(self.tmp_file.name)
        with open(self.tmp_file.name, 'rb') as img_content:
            image = SimpleUploadedFile(name=self.tmp_file.name, content=img_content.read(), content_type='image/jpeg')

        self.data_ok = {
            'name': fake.country(),
            'description': fake.paragraph(),
            'site_type': random.choice(enums.SiteTypes.values),
            'parent_site': self.parent_site.pk,
        }
        self.files = {
            'image': image,
        }

    def tearDown(self):
        self.tmp_file.close()
        os.unlink(self.tmp_file.name)

    def test_data_ok(self):
        form = self.form_class(data=self.data_ok, files=self.files)

        self.assertTrue(form.is_valid())

    def test_optional_data_ok(self):
        # Without image
        form = self.form_class(data=self.data_ok)
        self.assertTrue(form.is_valid())

        data_without_description = self.data_ok.copy()
        del data_without_description['description']
        form = self.form_class(data=data_without_description)
        self.assertTrue(form.is_valid())

    def test_required_data_ko(self):
        data_without_name = self.data_ok.copy()
        del data_without_name['name']
        form = self.form_class(data=data_without_name)
        self.assertFalse(form.is_valid())

        data_without_site_type = self.data_ok.copy()
        del data_without_site_type['site_type']
        form = self.form_class(data=data_without_site_type)
        self.assertFalse(form.is_valid())

        data_without_parent_site = self.data_ok.copy()
        del data_without_parent_site['parent_site']
        form = self.form_class(data=data_without_parent_site)
        self.assertFalse(form.is_valid())

    def test_place_and_parent_has_same_owner_and_user_ok(self):
        form = self.form_class(data=self.data_ok, files=self.files)
        form.is_valid()
        place = form.save()

        self.assertEqual(place.owner, self.parent_site.owner)
        self.assertEqual(place.user, self.parent_site.user)


class TestWorldForm(TestCase):
    form_class = forms.WorldForm
    model = models.Place

    @classmethod
    def setUpTestData(cls):
        cls.user = baker.make_recipe('registration.user')

    def setUp(self):
        self.tmp = tempfile.NamedTemporaryFile(mode='w', dir='./tests/', suffix='.jpg', delete=False)
        image_file = self.tmp.name
        Image.new('RGB', (30, 60), color='red').save(image_file)
        with open(image_file, 'rb') as image_content:
            image = SimpleUploadedFile(name=image_file, content=image_content.read(), content_type='image/jpeg')

        self.data_ok = {
            'name': fake.country(),
            'description': fake.paragraph()
        }

        self.files_ok = {
            'image': image
        }

    def tearDown(self):
        self.tmp.close()
        os.unlink(self.tmp.name)

    def test_data_ok(self):
        form = self.form_class(owner=self.user, data=self.data_ok, files=self.files_ok)

        self.assertTrue(form.is_valid(), 'Errors: {}'.format(form.errors.values()))

    def test_data_without_name_ko(self):
        data_ko = self.data_ok.copy()
        del data_ko['name']
        form = self.form_class(owner=self.user, data=data_ko, files=self.files_ok)

        self.assertFalse(form.is_valid())

    def test_data_without_description_ok(self):
        data_ok = self.data_ok.copy()
        del data_ok['description']
        form = self.form_class(owner=self.user, data=data_ok, files=self.files_ok)

        self.assertTrue(form.is_valid())

    def test_data_without_image_ok(self):
        data_ok = self.data_ok.copy()
        form = self.form_class(owner=self.user, data=data_ok)

        self.assertTrue(form.is_valid())

    def test_save_ok(self):
        form = self.form_class(owner=self.user, data=self.data_ok, files=self.files_ok)
        instance = form.save()

        self.assertTrue(self.model.objects.filter(pk=instance.pk))
        self.assertEqual(self.data_ok['name'], instance.name)
        self.assertEqual(self.data_ok['description'], instance.description)
        self.assertEqual(enums.SiteTypes.WORLD, instance.site_type)
        self.assertEqual(instance.owner, self.user)
        self.assertIsNone(instance.user)
        self.assertIsNotNone(instance.image)

        os.unlink(instance.image.path)

    def test_save_without_description_ok(self):
        data_without_description = self.data_ok.copy()
        del data_without_description['description']
        form = self.form_class(owner=self.user, data=data_without_description, files=self.files_ok)
        instance = form.save()

        self.assertTrue(self.model.objects.filter(pk=instance.pk))
        self.assertEqual(self.data_ok['name'], instance.name)
        self.assertEqual(enums.SiteTypes.WORLD, instance.site_type)
        self.assertEqual(instance.owner, self.user)
        self.assertIsNone(instance.user)
        self.assertIsNotNone(instance.image)

        os.unlink(instance.image.path)

    def test_save_without_image_ok(self):
        form = self.form_class(owner=self.user, data=self.data_ok)
        instance = form.save()

        self.assertTrue(self.model.objects.filter(pk=instance.pk))
        self.assertEqual(self.data_ok['name'], instance.name)
        self.assertEqual(self.data_ok['description'], instance.description)
        self.assertEqual(enums.SiteTypes.WORLD, instance.site_type)
        self.assertEqual(instance.owner, self.user)
        self.assertIsNone(instance.user)

    def test_save_user_world_ok(self):
        form = self.form_class(owner=self.user, user=self.user, data=self.data_ok, files=self.files_ok)
        instance = form.save()

        self.assertTrue(self.model.objects.filter(pk=instance.pk))
        self.assertEqual(self.data_ok['name'], instance.name)
        self.assertEqual(self.data_ok['description'], instance.description)
        self.assertEqual(enums.SiteTypes.WORLD, instance.site_type)
        self.assertEqual(instance.owner, self.user)
        self.assertEqual(self.user, instance.user)
        self.assertIsNotNone(instance.image)

        os.unlink(instance.image.path)


class TestSessionForm(TestCase):
    form_class = forms.SessionForm

    @classmethod
    def setUpTestData(cls):
        cls.user = baker.make_recipe('registration.user')

    def setUp(self):
        self.data_ok = {
            'name': fake.sentence(),
            'plot': fake.paragraph(),
            'world': baker.make_recipe('roleplay.world'),
            'system': enums.RoleplaySystems.PATHFINDER,
            'next_game': fake.future_datetime(),
        }

    def test_data_ok(self):
        form = self.form_class(data=self.data_ok)

        self.assertTrue(form.is_valid(), f'Errors: {form.errors.values()}')

    def test_data_without_plot_ok(self):
        data_without_plot = self.data_ok.copy()
        del data_without_plot['plot']
        form = self.form_class(data=data_without_plot)

        self.assertTrue(form.is_valid())

    def test_without_name_ko(self):
        data_without_name = self.data_ok.copy()
        del data_without_name['name']
        form = self.form_class(data_without_name)

        self.assertFalse(form.is_valid())

    def test_without_world_ko(self):
        data_without_world = self.data_ok.copy()
        del data_without_world['world']
        form = self.form_class(data=data_without_world)

        self.assertFalse(form.is_valid())

    def test_without_system_ko(self):
        data_without_system = self.data_ok.copy()
        del data_without_system['system']
        form = self.form_class(data=data_without_system)

        self.assertFalse(form.is_valid())

    def test_without_next_game_ko(self):
        data_without_next_game = self.data_ok.copy()
        del data_without_next_game['next_game']
        form = self.form_class(data=data_without_next_game)

        self.assertFalse(form.is_valid())

    def test_next_game_before_today_ko(self):
        data_before_today = self.data_ok.copy()
        data_before_today['next_game'] = fake.past_datetime()
        form = self.form_class(data=data_before_today)

<<<<<<< HEAD
        self.assertEqual(expected_date, instance.next_game)


class TestRaceForm(TestCase):
    form_class = forms.RaceForm
    model = models.Race

    def setUp(self):
        self.user = baker.make_recipe('registration.user')
        self.faker = fake
        self.data_ok = {
            'name': self.faker.word(),
            'description': self.faker.paragraph(),
            'strength': self.faker.random_int(min=-5, max=5),
            'dexterity': self.faker.random_int(min=-5, max=5),
            'charisma': self.faker.random_int(min=-5, max=5),
            'constitution': self.faker.random_int(min=-5, max=5),
            'intelligence': self.faker.random_int(min=-5, max=5),
            'affected_by_armor': self.faker.boolean(),
            'wisdom': self.faker.random_int(min=-5, max=5),
            'users': [self.user.pk]
        }

        self.tmp = tempfile.NamedTemporaryFile(mode='w', dir='./tests/', suffix='.jpg', delete=False)
        image_file = self.tmp.name
        Image.new('RGB', (30, 60), color='red').save(image_file)
        with open(image_file, 'rb') as image_content:
            image = SimpleUploadedFile(name=image_file, content=image_content.read(), content_type='image/jpeg')
        self.files_ok = {
            'image': image
        }

    def tearDown(self):
        self.tmp.close()
        os.unlink(self.tmp.name)

    def test_data_ok(self):
        form = self.form_class(data=self.data_ok, files=self.files_ok)

        self.assertTrue(form.is_valid(), 'Errors: {}'.format(form.errors.values()))

    def test_data_without_name_ko(self):
        data_ko = self.data_ok.copy()
        del data_ko['name']
        form = self.form_class(data=data_ko, files=self.files_ok)

        self.assertFalse(form.is_valid())

    def test_data_without_description_ok(self):
        data_ok = self.data_ok.copy()
        del data_ok['description']
        form = self.form_class(data=data_ok, files=self.files_ok)

        self.assertTrue(form.is_valid())

    def test_data_without_image_ok(self):
        data_ok = self.data_ok.copy()
        form = self.form_class(data=data_ok)

        self.assertTrue(form.is_valid())

    def test_save_ok(self):
        form = self.form_class(data=self.data_ok, files=self.files_ok)
        instance = form.save()

        self.assertTrue(self.model.objects.filter(pk=instance.pk))
        self.assertEqual(self.data_ok['name'], instance.name)
        self.assertEqual(self.data_ok['description'], instance.description)
        self.assertIsNotNone(instance.users)
        self.assertIsNotNone(instance.image)

        os.unlink(instance.image.path)

    def test_save_without_description_ok(self):
        data_without_description = self.data_ok.copy()
        del data_without_description['description']
        form = self.form_class(data=data_without_description, files=self.files_ok)
        instance = form.save()

        self.assertTrue(self.model.objects.filter(pk=instance.pk))
        self.assertEqual(self.data_ok['name'], instance.name)
        self.assertIsNotNone(instance.users)
        self.assertIsNotNone(instance.image)

        os.unlink(instance.image.path)

    def test_save_without_image_ok(self):
        form = self.form_class(data=self.data_ok)
        instance = form.save()

        self.assertTrue(self.model.objects.filter(pk=instance.pk))
        self.assertEqual(self.data_ok['name'], instance.name)
        self.assertEqual(self.data_ok['description'], instance.description)
        self.assertIsNotNone(instance.users)
=======
        self.assertFalse(form.is_valid())
>>>>>>> 769e8fa4
<|MERGE_RESOLUTION|>--- conflicted
+++ resolved
@@ -248,7 +248,17 @@
         data_before_today['next_game'] = fake.past_datetime()
         form = self.form_class(data=data_before_today)
 
-<<<<<<< HEAD
+        self.assertFalse(form.is_valid())
+
+    def test_next_game_is_correct_ok(self):
+        form = self.form_class(self.rq, data=self.data_ok)
+        expected_date = timezone.datetime.combine(
+            date=self.data_ok['next_game_date'],
+            time=self.data_ok['next_game_time'],
+            tzinfo=timezone.get_current_timezone(),
+        )
+        instance = form.save()
+
         self.assertEqual(expected_date, instance.next_game)
 
 
@@ -342,7 +352,4 @@
         self.assertTrue(self.model.objects.filter(pk=instance.pk))
         self.assertEqual(self.data_ok['name'], instance.name)
         self.assertEqual(self.data_ok['description'], instance.description)
-        self.assertIsNotNone(instance.users)
-=======
-        self.assertFalse(form.is_valid())
->>>>>>> 769e8fa4
+        self.assertIsNotNone(instance.users)