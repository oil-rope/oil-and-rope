<<<<<<< HEAD
=======
import unittest

>>>>>>> 443e761e
from django.test import TestCase, override_settings
from model_bakery import baker

from chat import models
<<<<<<< HEAD
from tests.bot.helpers.constants import CHANNEL, LITECORD_API_URL, LITECORD_TOKEN
=======
from tests.utils import check_litecord_connection

from ..bot.helpers.constants import CHANNEL, LITECORD_API_URL, LITECORD_TOKEN
>>>>>>> 443e761e


class TestChat(TestCase):
    model = models.Chat

<<<<<<< HEAD
    def setUp(self):
        self.instance = baker.make(self.model)
=======
    @classmethod
    def setUpTestData(cls):
        cls.instance = baker.make_recipe('chat.chat')
>>>>>>> 443e761e

    def test_str_ok(self):
        expected = f'{self.instance.name} ({self.instance.pk})'

        self.assertEqual(expected, str(self.instance))

<<<<<<< HEAD
    def test_discord_chat_without_discord_id(self):
        self.assertIsNone(self.instance.discord_chat)

    @override_settings(DISCORD_API_URL=LITECORD_API_URL, BOT_TOKEN=LITECORD_TOKEN)
    def test_discord_chat_with_discord_id(self):
        self.instance.discord_id = CHANNEL

        self.assertIsNotNone(self.instance.discord_chat)
=======
    def test_discord_chat_is_not_reached_when_no_discord_id(self):
        self.assertIsNone(self.instance.discord_chat)

    @unittest.skipIf(not check_litecord_connection(), 'Litecord seems to be unreachable.')
    @override_settings(DISCORD_API_URL=LITECORD_API_URL, BOT_TOKEN=LITECORD_TOKEN)
    def test_discord_chat_is_returned_when_discord_id_given_ok(self):
        instance = baker.make_recipe('chat.chat', discord_id=CHANNEL)

        self.assertIsNotNone(instance.discord_chat)
>>>>>>> 443e761e


class TestChatMessage(TestCase):
    model = models.ChatMessage

    @classmethod
    def setUpTestData(cls):
        cls.instance = baker.make(cls.model)

    def test_str_ok(self):
        expected = f'{self.instance.message} ({self.instance.entry_created_at})'

        self.assertEqual(expected, str(self.instance))<|MERGE_RESOLUTION|>--- conflicted
+++ resolved
@@ -1,48 +1,26 @@
-<<<<<<< HEAD
-=======
 import unittest
 
->>>>>>> 443e761e
 from django.test import TestCase, override_settings
 from model_bakery import baker
 
 from chat import models
-<<<<<<< HEAD
-from tests.bot.helpers.constants import CHANNEL, LITECORD_API_URL, LITECORD_TOKEN
-=======
 from tests.utils import check_litecord_connection
 
 from ..bot.helpers.constants import CHANNEL, LITECORD_API_URL, LITECORD_TOKEN
->>>>>>> 443e761e
 
 
 class TestChat(TestCase):
     model = models.Chat
 
-<<<<<<< HEAD
-    def setUp(self):
-        self.instance = baker.make(self.model)
-=======
     @classmethod
     def setUpTestData(cls):
         cls.instance = baker.make_recipe('chat.chat')
->>>>>>> 443e761e
 
     def test_str_ok(self):
         expected = f'{self.instance.name} ({self.instance.pk})'
 
         self.assertEqual(expected, str(self.instance))
 
-<<<<<<< HEAD
-    def test_discord_chat_without_discord_id(self):
-        self.assertIsNone(self.instance.discord_chat)
-
-    @override_settings(DISCORD_API_URL=LITECORD_API_URL, BOT_TOKEN=LITECORD_TOKEN)
-    def test_discord_chat_with_discord_id(self):
-        self.instance.discord_id = CHANNEL
-
-        self.assertIsNotNone(self.instance.discord_chat)
-=======
     def test_discord_chat_is_not_reached_when_no_discord_id(self):
         self.assertIsNone(self.instance.discord_chat)
 
@@ -52,7 +30,6 @@
         instance = baker.make_recipe('chat.chat', discord_id=CHANNEL)
 
         self.assertIsNotNone(instance.discord_chat)
->>>>>>> 443e761e
 
 
 class TestChatMessage(TestCase):
