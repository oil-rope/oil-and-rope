from channels.auth import AuthMiddlewareStack
from channels.testing import WebsocketCommunicator
from django.conf import settings
from django.contrib.auth import get_user_model
from django.test import TransactionTestCase
from model_bakery import baker
from rest_framework.authtoken.models import Token

from chat.consumers import ChatConsumer
<<<<<<< HEAD
from tests import fake
=======
from common.tools.sync import async_manager_func
from tests.utils import fake
>>>>>>> 3aebde59

User = get_user_model()


class TestChatConsumer(TransactionTestCase):
    url = '/ws/chat/'

    def setUp(self):
        self.chat = baker.make_recipe('chat.chat')
        self.user = baker.make_recipe('registration.user')
        self.bot, self.bot_created = User.objects.get_or_create(
            username='Oil & Rope Bot',
            email=settings.DEFAULT_FROM_EMAIL,
            defaults={
                'password': 'th1s1s4s3cur3',
            },
        )
        self.user_token = Token.objects.create(user=self.user).key

    async def test_chat_consumer_connect_ok(self):
        consumer = WebsocketCommunicator(
            application=AuthMiddlewareStack(ChatConsumer.as_asgi()),
            path=self.url,
        )
        connected, _ = await consumer.connect()

        self.assertTrue(connected)

        await consumer.disconnect()

    async def test_anonymous_setup_channel_layer_ok(self):
        consumer = WebsocketCommunicator(
            application=AuthMiddlewareStack(ChatConsumer.as_asgi()),
            path=self.url,
        )
        await consumer.connect()
        await consumer.send_json_to({
            'type': 'setup_channel_layer',
            'chat': self.chat.pk,
        })
        response = await consumer.receive_json_from()

        self.assertEqual('info', response['type'])
        self.assertEqual('User not authenticated.', response['content']['message'])

        await consumer.disconnect()

    async def test_authenticated_setup_channel_layer_ok(self):
        consumer = WebsocketCommunicator(
            application=AuthMiddlewareStack(ChatConsumer.as_asgi()),
            path=self.url,
        )
        consumer.scope['user'] = self.user
        await consumer.connect()
        await consumer.send_json_to({
            'type': 'setup_channel_layer',
            'chat': self.chat.pk,
        })
        response = await consumer.receive_json_from()

        self.assertEqual('info', response['type'])
        self.assertEqual('Chat connected!', response['content']['message'])

        await consumer.disconnect()

    async def test_anonymous_send_message_ko(self):
        message = fake.sentence()
        consumer = WebsocketCommunicator(
            application=AuthMiddlewareStack(ChatConsumer.as_asgi()),
            path=self.url,
        )
        await consumer.connect()
        await consumer.send_json_to({
            'type': 'send_message',
            'chat': self.chat.pk,
            'message': message,
        })
        response = await consumer.receive_json_from()

        self.assertEqual('info', response['type'])
        self.assertEqual('User not authenticated.', response['content']['message'])

        await consumer.disconnect()

    async def test_anonymous_send_message_ok(self):
        message = fake.sentence()
        consumer = WebsocketCommunicator(
            application=AuthMiddlewareStack(ChatConsumer.as_asgi()),
            path=self.url,
        )
        consumer.scope['user'] = self.user
        await consumer.connect()
        await consumer.send_json_to({
            'type': 'setup_channel_layer',
            'chat': self.chat.pk,
        })
        await consumer.receive_from()
        await consumer.send_json_to({
            'type': 'send_message',
            'chat': self.chat.pk,
            'message': message,
        })
        response = await consumer.receive_json_from()

        self.assertEqual('send_message', response['type'])
        self.assertEqual(message, response['content']['message'])

        await consumer.disconnect()

    async def test_anonymous_make_roll_ko(self):
        consumer = WebsocketCommunicator(
            application=AuthMiddlewareStack(ChatConsumer.as_asgi()),
            path=self.url,
        )
        await consumer.connect()
        await consumer.send_json_to({
            'type': 'make_roll',
            'chat': self.chat.pk,
        })
        response = await consumer.receive_json_from()

        self.assertEqual('info', response['type'])
        self.assertEqual('User not authenticated.', response['content']['message'])

        await consumer.disconnect()

    async def test_authenticated_make_roll_ok(self):
        consumer = WebsocketCommunicator(
            application=AuthMiddlewareStack(ChatConsumer.as_asgi()),
            path=self.url,
        )
        consumer.scope['user'] = self.user
        await consumer.connect()
        await consumer.send_json_to({
            'type': 'setup_channel_layer',
            'chat': self.chat.pk,
        })
        await consumer.receive_from()
        await consumer.send_json_to({
            'type': 'make_roll',
            'chat': self.chat.pk,
            'message': f'{settings.BOT_COMMAND_PREFIX}roll 1d20',
        })
        response = await consumer.receive_json_from()

        self.assertEqual('send_message', response['type'])
        self.assertIn('1d20', response['roll'])

        await consumer.disconnect()

    async def test_authenticated_make_roll_incorrect_syntax_ok(self):
        consumer = WebsocketCommunicator(
            application=AuthMiddlewareStack(ChatConsumer.as_asgi()),
            path=self.url,
        )
        consumer.scope['user'] = self.user
        await consumer.connect()
        await consumer.send_json_to({
            'type': 'setup_channel_layer',
            'chat': self.chat.pk,
        })
        await consumer.receive_from()
        await consumer.send_json_to({
            'type': 'make_roll',
            'chat': self.chat.pk,
            'message': f'{settings.BOT_COMMAND_PREFIX}roll XdY',
        })
        response = await consumer.receive_json_from()

        self.assertEqual('send_message', response['type'])
        self.assertEqual('Dice roll `xdy` syntax is incorrect.', response['content']['message'])
        self.assertDictEqual({}, response['roll'])

        await consumer.disconnect()

    async def test_non_authenticated_with_token_setup_channel_ok(self):
        consumer = WebsocketCommunicator(
            application=AuthMiddlewareStack(ChatConsumer.as_asgi()),
            path=self.url,
        )
        await consumer.connect()
        await consumer.send_json_to({
            'type': 'setup_channel_layer',
            'chat': self.chat.pk,
            'token': self.user_token,
        })
        response = await consumer.receive_json_from()

        self.assertEqual('info', response['type'])
        self.assertEqual('Chat connected!', response['content']['message'])

    async def test_non_authenticated_with_false_token_setup_channel_ko(self):
        consumer = WebsocketCommunicator(
            application=AuthMiddlewareStack(ChatConsumer.as_asgi()),
            path=self.url,
        )
        await consumer.connect()
        await consumer.send_json_to({
            'type': 'setup_channel_layer',
            'chat': self.chat.pk,
            'token': fake.sentence(),
        })
        response = await consumer.receive_json_from()

        self.assertEqual('info', response['type'])
        self.assertEqual('User not authenticated.', response['content']['message'])<|MERGE_RESOLUTION|>--- conflicted
+++ resolved
@@ -7,12 +7,7 @@
 from rest_framework.authtoken.models import Token
 
 from chat.consumers import ChatConsumer
-<<<<<<< HEAD
-from tests import fake
-=======
-from common.tools.sync import async_manager_func
 from tests.utils import fake
->>>>>>> 3aebde59
 
 User = get_user_model()
 
