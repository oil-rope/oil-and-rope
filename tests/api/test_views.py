<<<<<<< HEAD
from django.shortcuts import resolve_url, reverse
=======
from django.shortcuts import resolve_url
>>>>>>> ddb9c4db
from model_bakery import baker
from rest_framework import status
from rest_framework.test import APITestCase

from oilandrope import __version__


class TestApiVersionView(APITestCase):
    resolver = 'api:version'

    @classmethod
    def setUpTestData(cls):
        cls.url = resolve_url(cls.resolver)

    def test_get_method_ok(self):
        response = self.client.get(self.url)

        self.assertEqual(status.HTTP_200_OK, response.status_code)

    def test_post_method_ko(self):
        response = self.client.post(self.url)

        self.assertEqual(status.HTTP_405_METHOD_NOT_ALLOWED, response.status_code)

    def test_put_method_ko(self):
        response = self.client.put(self.url)

        self.assertEqual(status.HTTP_405_METHOD_NOT_ALLOWED, response.status_code)

    def test_delete_method_ko(self):
        response = self.client.delete(self.url)

        self.assertEqual(status.HTTP_405_METHOD_NOT_ALLOWED, response.status_code)

    def test_expected_version_ok(self):
        response = self.client.get(self.url)

        self.assertEqual(__version__, response.json()['version'])


class TestURLResolverViewSet(APITestCase):
    resolver = 'api:utils:resolver'

    @classmethod
    def setUpTestData(cls):
        cls.user = baker.make_recipe('registration.user')
        cls.url = resolve_url(cls.resolver)

    def test_access_get_method_not_allowed_ko(self):
        response = self.client.get(self.url)

        self.assertEqual(status.HTTP_405_METHOD_NOT_ALLOWED, response.status_code)

    def test_resolver_without_params_ok(self):
        data = {
            'resolver': 'core:home',
        }
        response = self.client.post(self.url, data)

        self.assertEqual(status.HTTP_200_OK, response.status_code)

    def test_expected_url_without_params_ok(self):
        data = {
            'resolver': 'core:home',
        }
        response = self.client.post(self.url, data)
        expected_url = resolve_url('core:home')
        url = response.json()['url']

        self.assertEqual(expected_url, url)

    def test_non_existent_url_ok(self):
        data = {
            'resolver': 'random',
        }
        response = self.client.post(self.url, data)

        self.assertEqual(status.HTTP_200_OK, response.status_code)

        expected_url = '#no-url'
        url = response.json()['url']

        self.assertEqual(expected_url, url)

    def test_without_resolver_ko(self):
        data = {
            'pk': 1
        }
        response = self.client.post(self.url, data)

        self.assertEqual(status.HTTP_400_BAD_REQUEST, response.status_code)

    def test_with_params_ok(self):
        place = baker.make_recipe('roleplay.place')
        data = {
            'resolver': 'roleplay:place:detail',
            'pk': place.pk,
        }
        response = self.client.post(self.url, data)

        self.assertEqual(status.HTTP_200_OK, response.status_code)

        expected_url = resolve_url(place)
        url = response.json()['url']

        self.assertEqual(expected_url, url)


class TestRollView(APITestCase):
    resolver = 'api:utils:roll_dice'

    @classmethod
    def setUpTestData(cls):
        cls.user = baker.make_recipe('registration.user')
        cls.url = resolve_url(cls.resolver)

    def test_anonymous_access_ko(self):
        response = self.client.get(self.url)

        self.assertEqual(status.HTTP_403_FORBIDDEN, response.status_code)

    def test_user_logged_get_method_ko(self):
        self.client.force_login(self.user)
        response = self.client.get(self.url)

        self.assertEqual(status.HTTP_405_METHOD_NOT_ALLOWED, response.status_code)

    def test_user_logged_put_method_ko(self):
        self.client.force_login(self.user)
        response = self.client.put(self.url)

        self.assertEqual(status.HTTP_405_METHOD_NOT_ALLOWED, response.status_code)

    def test_user_logged_delete_method_ko(self):
        self.client.force_login(self.user)
        response = self.client.delete(self.url)

        self.assertEqual(status.HTTP_405_METHOD_NOT_ALLOWED, response.status_code)

    def test_user_logged_post_method_ok(self):
        self.client.force_login(self.user)
        response = self.client.post(self.url)

        self.assertNotEqual(status.HTTP_405_METHOD_NOT_ALLOWED, response.status_code)

    def test_user_logged_post_method_without_data_ko(self):
        self.client.force_login(self.user)
        response = self.client.post(self.url)

        self.assertListEqual(['\'roll\' field is required.'], response.json())

    def test_user_logged_post_method_with_invalid_data_ko(self):
        self.client.force_login(self.user)
        data = {
            'roll': '1d20+',
        }
        response = self.client.post(self.url, data=data)

        self.assertEqual(status.HTTP_400_BAD_REQUEST, response.status_code)
        self.assertListEqual(['Dice roll `1d20+` syntax is incorrect.'], response.json())

    def test_user_logged_post_method_with_valid_data_ko(self):
        self.client.force_login(self.user)
        data = {
            'roll': '4d6+2+2-1+2d6',
        }
        response = self.client.post(self.url, data=data)

        self.assertEqual(status.HTTP_200_OK, response.status_code)<|MERGE_RESOLUTION|>--- conflicted
+++ resolved
@@ -1,8 +1,4 @@
-<<<<<<< HEAD
-from django.shortcuts import resolve_url, reverse
-=======
 from django.shortcuts import resolve_url
->>>>>>> ddb9c4db
 from model_bakery import baker
 from rest_framework import status
 from rest_framework.test import APITestCase
