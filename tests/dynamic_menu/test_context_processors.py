--- conflicted
+++ resolved
@@ -143,9 +143,6 @@
         request.COOKIES['_auth_user_menu_referrer'] = menu.id
         menus = context_processors.menus(request)
 
-<<<<<<< HEAD
-        self.assertEqual(count, len(menus['context_menus']))
-=======
         self.assertEqual(count, menus['context_menus'].count())
 
     def test_non_existent_menu_parent_ko(self):
@@ -203,5 +200,4 @@
         menus = context_processors.filter_menus(self.menus, self.user)
 
         self.assertIn(self.menu_without_perms, menus)
-        self.assertNotIn(self.menu_with_staff, menus)
->>>>>>> a13d325b
+        self.assertNotIn(self.menu_with_staff, menus)