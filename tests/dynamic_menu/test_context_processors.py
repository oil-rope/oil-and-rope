from django.apps import apps
from django.contrib.auth.models import AnonymousUser
from django.test import RequestFactory, TestCase
from faker import Faker
from model_bakery import baker

<<<<<<< HEAD
from dynamic_menu.enums import MenuTypes
from dynamic_menu.models import DynamicMenu
=======
from common.constants import models as constants
from dynamic_menu import context_processors
from dynamic_menu.enums import MenuTypes

Permission = apps.get_model(constants.PERMISSION_MODEL)
DynamicMenu = apps.get_model(constants.DYNAMIC_MENU)
>>>>>>> 0fef5e8b


class TestMenuContextProcessor(TestCase):

    def setUp(self):
        self.faker = Faker()
        self.user = baker.make(constants.USER_MODEL)
        self.request = RequestFactory().get('/')
        self.request.user = self.user
        self.perms = Permission.objects.filter(
            content_type__app_label='auth',
            codename__in=['view_user', 'delete_user']
        )
        self.user.user_permissions.add(*self.perms)

    def test_context_processor_exists_ok(self):
<<<<<<< HEAD
        response = self.client.get(self.url, follow=True)
        self.assertIn('menus', response.context, 'Variable \'menus\' not found in context.')
        self.assertIn('context_menus', response.context, 'Variable \'context_menus\' not found in context.')

        self.client.force_login(self.user)
        response = self.client.get(self.url, follow=True)
        self.assertIn('menus', response.context, 'Variable \'menus\' not found in context.')
        self.assertIn('context_menus', response.context, 'Variable \'context_menus\' not found in context.')

    def test_context_processor_content_ok(self):
        main_menus = baker.make(DynamicMenu, 3, menu_type=MenuTypes.MAIN_MENU)
        response = self.client.get(self.url, follow=True)
        expected = response.context['menus']
        for main_menu in main_menus:
            self.assertIn(main_menu, expected)

        parent = main_menus[0]
        context_menus = baker.make(DynamicMenu, 3, menu_type=MenuTypes.CONTEXT_MENU, parent=parent)
        self.client.cookies = SimpleCookie({'_auth_user_menu_referrer': parent.id})
        response = self.client.get(self.url, follow=True)
        expected = response.context['context_menus']
        for context_menu in context_menus:
            self.assertIn(context_menu, expected)

    def test_access_wrong_menu_referrer_ko(self):
        main_menu = baker.make(DynamicMenu, menu_type=MenuTypes.MAIN_MENU)
        baker.make(DynamicMenu, menu_type=MenuTypes.CONTEXT_MENU, parent=main_menu)
        self.client.cookies = SimpleCookie({'_auth_user_menu_referrer': self.faker.random_int(3, 20)})
        request = self.client.get(self.url, follow=True).wsgi_request
        self.assertIsNone(request.COOKIES['_auth_user_menu_referrer'])
=======
        count = 2
        for _ in range(0, count):
            DynamicMenu.objects.create(
                name=self.faker.word(),
                menu_type=MenuTypes.MAIN_MENU
            )
        menus = context_processors.menus(self.request)

        self.assertEqual(2, menus['menus'].count())

    def test_anonymous_user_list_all_menus_ko(self):
        DynamicMenu.objects.create(
            name=self.faker.word(),
            menu_type=MenuTypes.MAIN_MENU,
            staff_required=True
        )
        count = 2
        for _ in range(0, count):
            DynamicMenu.objects.create(
                name=self.faker.word(),
                menu_type=MenuTypes.MAIN_MENU
            )
        request = RequestFactory().get('/')
        request.user = AnonymousUser()
        menus = context_processors.menus(request)

        self.assertEqual(count, menus['menus'].count())

    def test_user_with_permissions_lists_all_menus_ok(self):
        # Random menu
        DynamicMenu.objects.create(
            name=self.faker.word(),
            menu_type=MenuTypes.MAIN_MENU
        )
        # Menu with permissions
        count = 2
        for _ in range(0, count):
            menu = DynamicMenu.objects.create(
                name=self.faker.word(),
                menu_type=MenuTypes.MAIN_MENU
            )
            menu.add_permissions(*self.perms)
        menus = context_processors.menus(self.request)

        self.assertEqual(3, menus['menus'].count())

    def test_user_without_permissions_lists_all_menus_ko(self):
        # Random user
        user = baker.make(constants.USER_MODEL)
        user.user_permissions.add(
            Permission.objects.get(content_type__app_label='auth', codename='view_user')
        )
        # Random menu
        DynamicMenu.objects.create(
            name=self.faker.word(),
            menu_type=MenuTypes.MAIN_MENU
        )
        # Menu with permissions
        for _ in range(0, 2):
            menu = DynamicMenu.objects.create(
                name=self.faker.word(),
                menu_type=MenuTypes.MAIN_MENU
            )
            menu.add_permissions(*self.perms)
        request = RequestFactory().get('/')
        request.user = user
        menus = context_processors.menus(request)

        self.assertEqual(1, menus['menus'].count())

    def test_optimized_queries_ok(self):
        DynamicMenu.objects.create(
            name=self.faker.word(),
            menu_type=MenuTypes.MAIN_MENU
        )
        for _ in range(0, 3):
            menu = DynamicMenu.objects.create(
                name=self.faker.word(),
                menu_type=MenuTypes.MAIN_MENU
            )
            menu.add_permissions(*self.perms)
        user = baker.make(constants.USER_MODEL)
        user.user_permissions.add(
            Permission.objects.get(content_type__app_label='auth', codename='view_user')
        )
        request = RequestFactory().get('/')
        request.user = user
        queries = (
            'Menus exists',
            'User Permissions',
            'Group Permissions',
            'Select all menus',
            'First menu',
            'Second menu',
            'Third menu',
            'Fourth menu'
        )

        with self.assertNumQueries(len(queries)):
            context_processors.menus(request)

    def test_no_menus_ok(self):
        menus = context_processors.menus(self.request)

        self.assertEqual(0, menus['menus'].count())

    def test_context_menus_ok(self):
        menu = DynamicMenu.objects.create(
            name=self.faker.word(),
            menu_type=MenuTypes.MAIN_MENU
        )
        count = 2
        for _ in range(0, count):
            DynamicMenu.objects.create(
                name=self.faker.word(),
                menu_type=MenuTypes.CONTEXT_MENU,
                parent=menu
            )
        request = RequestFactory().get('/')
        request.user = self.user
        request.COOKIES['_auth_user_menu_referrer'] = menu.id
        menus = context_processors.menus(request)

        self.assertEqual(count, menus['context_menus'].count())

    def test_non_existent_menu_parent_ko(self):
        menu = DynamicMenu.objects.create(
            name=self.faker.word(),
            menu_type=MenuTypes.MAIN_MENU
        )
        DynamicMenu.objects.create(
            name=self.faker.word(),
            menu_type=MenuTypes.CONTEXT_MENU,
            parent=menu
        )
        request = RequestFactory().get('/')
        request.user = self.user
        request.COOKIES['_auth_user_menu_referrer'] = self.faker.pyint(100, 1000)
        menus = context_processors.menus(request)

        self.assertEqual(0, menus['context_menus'].count())
        self.assertIsNone(request.COOKIES['_auth_user_menu_referrer'])


class TestFilterMenus(TestCase):

    def setUp(self):
        self.faker = Faker()
        self.auth_permssions = ['add_user', 'add_group', 'delete_user', 'delete_group']
        self.auth_permssions = Permission.objects.filter(
            content_type__app_label='auth', codename__in=self.auth_permssions
        )
        self.user = baker.make(constants.USER_MODEL)
        self.staff_user = baker.make(constants.USER_MODEL, is_staff=True)
        self.superuser = baker.make(constants.USER_MODEL, is_superuser=True)
        self.user_with_perms = baker.make(constants.USER_MODEL)
        self.user_with_perms.user_permissions.add(*self.auth_permssions)

        self.menu_without_perms = DynamicMenu.objects.create(name=self.faker.word())
        self.menu_with_auth_perms = DynamicMenu.objects.create(name=self.faker.word())
        self.menu_with_auth_perms.add_permissions(*self.auth_permssions)
        self.menu_with_staff = DynamicMenu.objects.create(name=self.faker.word(), staff_required=True)
        self.menu_with_superuser = DynamicMenu.objects.create(name=self.faker.word(), superuser_required=True)

        self.menus = DynamicMenu.objects.all()

    def test_menu_without_perms_ok(self):
        menus = context_processors.filter_menus(self.menus, self.user)

        self.assertIn(self.menu_without_perms, menus)

    def test_user_without_perms_ok(self):
        menus = context_processors.filter_menus(self.menus, self.user)

        self.assertIn(self.menu_without_perms, menus)
        self.assertNotIn(self.menu_with_auth_perms, menus)

    def test_non_staff_user_ok(self):
        menus = context_processors.filter_menus(self.menus, self.user)

        self.assertIn(self.menu_without_perms, menus)
        self.assertNotIn(self.menu_with_staff, menus)

    def test_non_superuser_user_ok(self):
        menus = context_processors.filter_menus(self.menus, self.user)

        self.assertIn(self.menu_without_perms, menus)
        self.assertNotIn(self.menu_with_superuser, menus)
>>>>>>> 0fef5e8b
<|MERGE_RESOLUTION|>--- conflicted
+++ resolved
@@ -4,17 +4,12 @@
 from faker import Faker
 from model_bakery import baker
 
-<<<<<<< HEAD
-from dynamic_menu.enums import MenuTypes
-from dynamic_menu.models import DynamicMenu
-=======
 from common.constants import models as constants
 from dynamic_menu import context_processors
 from dynamic_menu.enums import MenuTypes
 
 Permission = apps.get_model(constants.PERMISSION_MODEL)
 DynamicMenu = apps.get_model(constants.DYNAMIC_MENU)
->>>>>>> 0fef5e8b
 
 
 class TestMenuContextProcessor(TestCase):
@@ -31,38 +26,6 @@
         self.user.user_permissions.add(*self.perms)
 
     def test_context_processor_exists_ok(self):
-<<<<<<< HEAD
-        response = self.client.get(self.url, follow=True)
-        self.assertIn('menus', response.context, 'Variable \'menus\' not found in context.')
-        self.assertIn('context_menus', response.context, 'Variable \'context_menus\' not found in context.')
-
-        self.client.force_login(self.user)
-        response = self.client.get(self.url, follow=True)
-        self.assertIn('menus', response.context, 'Variable \'menus\' not found in context.')
-        self.assertIn('context_menus', response.context, 'Variable \'context_menus\' not found in context.')
-
-    def test_context_processor_content_ok(self):
-        main_menus = baker.make(DynamicMenu, 3, menu_type=MenuTypes.MAIN_MENU)
-        response = self.client.get(self.url, follow=True)
-        expected = response.context['menus']
-        for main_menu in main_menus:
-            self.assertIn(main_menu, expected)
-
-        parent = main_menus[0]
-        context_menus = baker.make(DynamicMenu, 3, menu_type=MenuTypes.CONTEXT_MENU, parent=parent)
-        self.client.cookies = SimpleCookie({'_auth_user_menu_referrer': parent.id})
-        response = self.client.get(self.url, follow=True)
-        expected = response.context['context_menus']
-        for context_menu in context_menus:
-            self.assertIn(context_menu, expected)
-
-    def test_access_wrong_menu_referrer_ko(self):
-        main_menu = baker.make(DynamicMenu, menu_type=MenuTypes.MAIN_MENU)
-        baker.make(DynamicMenu, menu_type=MenuTypes.CONTEXT_MENU, parent=main_menu)
-        self.client.cookies = SimpleCookie({'_auth_user_menu_referrer': self.faker.random_int(3, 20)})
-        request = self.client.get(self.url, follow=True).wsgi_request
-        self.assertIsNone(request.COOKIES['_auth_user_menu_referrer'])
-=======
         count = 2
         for _ in range(0, count):
             DynamicMenu.objects.create(
@@ -250,5 +213,4 @@
         menus = context_processors.filter_menus(self.menus, self.user)
 
         self.assertIn(self.menu_without_perms, menus)
-        self.assertNotIn(self.menu_with_superuser, menus)
->>>>>>> 0fef5e8b
+        self.assertNotIn(self.menu_with_superuser, menus)