--- conflicted
+++ resolved
@@ -152,34 +152,4 @@
         self.instance.get_permissions()
         all_perms = all([perm in self.instance.get_permissions() for perm in perms])
 
-<<<<<<< HEAD
-        self.assertTrue(all_perms)
-
-    def test_models_ok(self):
-        models = ['auth.User', 'auth.Group']
-        self.instance.add_models(*models)
-        all_models = all([model in self.instance.models for model in models])
-
-        self.assertTrue(all_models)
-
-    def test_models_cached_ok(self):
-        models = ['auth.User', 'auth.Group']
-        self.instance.add_models(*models)
-
-        with self.assertNumQueries(1):
-            self.instance.models
-            all_models = all([model in self.instance.models for model in models])
-
-            self.assertTrue(all_models)
-
-    def test_reset_models_cache_ok(self):
-        self.instance.models
-        models = ['auth.User', 'auth.Group']
-        self.instance.add_models(*models)
-        self.instance.get_models()
-        all_models = all([model in self.instance.get_models() for model in models])
-
-        self.assertTrue(all_models)
-=======
-        self.assertTrue(all_perms)
->>>>>>> a13d325b
+        self.assertTrue(all_perms)