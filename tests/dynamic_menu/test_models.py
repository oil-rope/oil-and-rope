from django.apps import apps
from django.shortcuts import reverse
from django.test import TestCase
from faker import Faker
from model_bakery import baker

from common.constants import models as constants
from dynamic_menu.models import DynamicMenu, dynamic_menu_path

Permission = apps.get_model(constants.PERMISSION_MODEL)
ContentType = apps.get_model(constants.CONTENT_TYPE_MODEL)


class TestDynamicMenuModel(TestCase):

    def setUp(self):
        self.faker = Faker()
        self.instance = baker.make(DynamicMenu, url_resolver='core:home')

    def test_url_property_ok(self):
        expected_url = reverse('core:home')
        self.assertEqual(expected_url, self.instance.url)

    def test_url_with_extra_urls_args_ok(self):
        extra_urls_args = '?username=' + self.faker.user_name()
        self.instance.extra_urls_args = extra_urls_args
        self.instance.save()
        expected_url = reverse('core:home') + extra_urls_args
        self.assertEqual(expected_url, self.instance.url)

    def test_dynamic_menu_path_ok(self):
        file_name = self.faker.file_name(category='image')
        expected = 'dynamic_menu/dynamic_menu/{}/{}'.format(self.instance.pk, file_name)
        result = dynamic_menu_path(self.instance, file_name)
        self.assertEqual(expected, result)

    def test_absolute_url_ok(self):
        expected_url = reverse('core:home')
        self.assertEqual(expected_url, self.instance.get_absolute_url())

    def test_display_menu_name_without_extra_text_ok(self):
        expected = self.instance.name
        self.assertEqual(expected, self.instance.display_menu_name)

    def test_display_menu_name_with_extra_text_ok(self):
        prepended_text = '<i class="fa fa-user"></i>'
        self.instance.prepended_text = prepended_text
        appended_text = '<i class="fa fa-user"></i>'
        self.instance.appended_text = appended_text
        self.instance.save()
        expected = prepended_text + '  ' + self.instance.name + '  ' + appended_text
<<<<<<< HEAD
        self.assertEqual(expected, str(self.instance))
=======
        self.assertEqual(expected, self.instance.display_menu_name)
>>>>>>> 0fef5e8b

    def test_display_menu_name_with_prepended_text_ok(self):
        prepended_text = '<i class="fa fa-user"></i>'
        self.instance.prepended_text = prepended_text
        self.instance.save()
        expected = prepended_text + '  ' + self.instance.name
<<<<<<< HEAD
        self.assertEqual(expected, str(self.instance))
=======
        self.assertEqual(expected, self.instance.display_menu_name)
>>>>>>> 0fef5e8b

    def test_display_menu_name_with_appended_text_ok(self):
        appended_text = '<i class="fa fa-user"></i>'
        self.instance.appended_text = appended_text
        self.instance.save()
        expected = self.instance.name + '  ' + appended_text
<<<<<<< HEAD
=======
        self.assertEqual(expected, self.instance.display_menu_name)

    def test_str_ok(self):
        expected = self.instance.name

>>>>>>> 0fef5e8b
        self.assertEqual(expected, str(self.instance))

    def test_url_property_ko(self):
        self.instance.url_resolver = 'random:random'
        self.instance.save()
        expected_url = '#no-url'
        self.assertEqual(expected_url, self.instance.url)

    def test_add_permissions_with_instances_ok(self):
        auth_permissions = Permission.objects.filter(
            content_type__app_label='auth',
            content_type__model='user'
        )
        self.instance.add_permissions(*auth_permissions)
        menu_permissions = self.instance.permissions_required.values_list('pk', flat=True)
        auth_permissions = auth_permissions.values_list('pk', flat=True)
        all_perms = all([perm in auth_permissions for perm in menu_permissions])

        self.assertTrue(all_perms)

    def test_add_permissions_with_strings_ok(self):
        perms = ['auth.view_user', 'auth.delete_user', 'auth.change_user', 'auth.add_user']
        self.instance.add_permissions(*perms)
        menu_permissions = self.instance.permissions_required.values_list('pk', flat=True)
        codenames = [perm.split('.', 1)[1] for perm in perms]
        auth_permissions = Permission.objects.filter(
            content_type__app_label='auth',
            codename__in=codenames
        ).values_list('pk', flat=True)
        all_perms = all([perm in auth_permissions for perm in menu_permissions])

        self.assertTrue(all_perms)

    def test_add_permissions_mixed_ok(self):
        perms = Permission.objects.filter(
            content_type__app_label='auth',
            codename__in=['view_user', 'add_user']
        )
        self.instance.add_permissions('auth.delete_user', *perms)
        menu_permissions = self.instance.permissions_required.values_list('pk', flat=True)
        auth_permissions = Permission.objects.filter(
            content_type__app_label='auth',
            codename__in=['view_user', 'add_user', 'delete_user']
        ).values_list('pk', flat=True)
        all_perms = all([perm in auth_permissions for perm in menu_permissions])

        self.assertTrue(all_perms)

    def test_add_models_with_contenttypes_instances_ok(self):
        content_types = ContentType.objects.filter(
            app_label='auth',
            model__in=['user', 'group']
        )
        self.instance.add_models(*content_types)
        menu_models = self.instance.related_models.values_list('pk', flat=True)
        content_types = content_types.values_list('pk', flat=True)
        all_models = all([model in menu_models for model in content_types])

        self.assertTrue(all_models)

    def test_add_models_with_strings_ok(self):
        models = ['auth.User', 'auth.Group']
        content_types = ContentType.objects.filter(
            app_label='auth',
            model__in=['user', 'group']
        ).values_list('pk', flat=True)
        self.instance.add_models(*models)
        menu_models = self.instance.related_models.values_list('pk', flat=True)
        all_models = all([model in menu_models for model in content_types])

        self.assertTrue(all_models)

    def test_add_models_with_model_instances_ok(self):
        User = apps.get_model(constants.USER_MODEL)
        Group = apps.get_model(constants.GROUP_MODEL)
        content_types = ContentType.objects.filter(
            app_label='auth',
            model__in=['user', 'group']
        ).values_list('pk', flat=True)
        self.instance.add_models(User, Group)
        menu_models = self.instance.related_models.values_list('pk', flat=True)
        all_models = all([model in menu_models for model in content_types])

        self.assertTrue(all_models)

    def test_add_models_mixed_ok(self):
        user = apps.get_model(constants.USER_MODEL)
        group = 'auth.Group'
        content_type = ContentType.objects.get(app_label='contenttypes', model='contenttype')
        content_types = ContentType.objects.filter(
            app_label__in=['auth', 'contenttypes'],
            model__in=['user', 'group', 'contenttype']
        ).values_list('pk', flat=True)
        self.instance.add_models(user, group, content_type)
        menu_models = self.instance.related_models.values_list('pk', flat=True)
        all_models = all([model in menu_models for model in content_types])

        self.assertTrue(all_models)

    def test_permissions_ok(self):
        perms = ['auth.add_user', 'auth.change_user', 'auth.delete_user', 'auth.view_user']
        self.instance.add_permissions(*perms)
        all_perms = all([perm in perms for perm in self.instance.permissions])

        self.assertTrue(all_perms)

    def test_permissions_cached_ok(self):
        perms = ['auth.add_user', 'auth.change_user', 'auth.delete_user', 'auth.view_user']
        self.instance.add_permissions(*perms)

        with self.assertNumQueries(1):
            self.instance.permissions
            all_perms = all([perm in perms for perm in self.instance.permissions])

            self.assertTrue(all_perms)
            self.assertTrue(hasattr(self.instance, '_permissions_cache'))

    def test_reset_cache_ok(self):
        self.instance.permissions
        perms = ['auth.add_user', 'auth.change_user', 'auth.delete_user', 'auth.view_user']
        self.instance.add_permissions(*perms)
        all_perms = all([perm in perms for perm in self.instance.permissions])

        self.assertTrue(all_perms)

    def test_models_ok(self):
        models = ['auth.User', 'auth.Group']
        self.instance.add_models(*models)
        all_models = all([model in models for model in self.instance.models])

        self.assertTrue(all_models)

    def test_models_cached_ok(self):
        models = ['auth.User', 'auth.Group']
        self.instance.add_models(*models)

        with self.assertNumQueries(1):
            self.instance.models
            all_models = all([model in models for model in self.instance.models])

            self.assertTrue(all_models)
            self.assertTrue(hasattr(self.instance, '_models_cache'))<|MERGE_RESOLUTION|>--- conflicted
+++ resolved
@@ -49,36 +49,25 @@
         self.instance.appended_text = appended_text
         self.instance.save()
         expected = prepended_text + '  ' + self.instance.name + '  ' + appended_text
-<<<<<<< HEAD
-        self.assertEqual(expected, str(self.instance))
-=======
-        self.assertEqual(expected, self.instance.display_menu_name)
->>>>>>> 0fef5e8b
+        self.assertEqual(expected, self.instance.display_menu_name)
 
     def test_display_menu_name_with_prepended_text_ok(self):
         prepended_text = '<i class="fa fa-user"></i>'
         self.instance.prepended_text = prepended_text
         self.instance.save()
         expected = prepended_text + '  ' + self.instance.name
-<<<<<<< HEAD
-        self.assertEqual(expected, str(self.instance))
-=======
-        self.assertEqual(expected, self.instance.display_menu_name)
->>>>>>> 0fef5e8b
+        self.assertEqual(expected, self.instance.display_menu_name)
 
     def test_display_menu_name_with_appended_text_ok(self):
         appended_text = '<i class="fa fa-user"></i>'
         self.instance.appended_text = appended_text
         self.instance.save()
         expected = self.instance.name + '  ' + appended_text
-<<<<<<< HEAD
-=======
         self.assertEqual(expected, self.instance.display_menu_name)
 
     def test_str_ok(self):
         expected = self.instance.name
 
->>>>>>> 0fef5e8b
         self.assertEqual(expected, str(self.instance))
 
     def test_url_property_ko(self):
