import os
import tempfile
from unittest.mock import patch

import dotenv
from django.test import TestCase
from faker import Faker

from bot.bot import OilAndRopeBot
from bot.exceptions import HelpfulError, OilAndRopeException


class TestOilAndRopeBot(TestCase):
    """
    Checks behaviour of the bot.
    """

    def setUp(self):
        self.faker = Faker()
        self.bot_class = OilAndRopeBot
        self.env_variables = {
            'BOT_COMMAND_PREFIX': self.faker.word(),
            'BOT_TOKEN': self.faker.password()
        }
        self.env_file = tempfile.NamedTemporaryFile(mode='w', suffix='.env', dir='./tests/', delete=False)
<<<<<<< HEAD

    def tearDown(self):
        self.env_file.close()
        os.unlink(self.env_file.name)
=======
        self.copy_environ = {}

        # Cleaning up Virtualenvironments
        key = 'BOT_TOKEN'
        if key in os.environ:
            self.copy_environ.update({key: os.environ[key]})
            del os.environ[key]
        key = 'BOT_COMMAND_PREFIX'
        if key in os.environ:
            self.copy_environ.update({key: os.environ[key]})
            del os.environ[key]

    def tearDown(self):
        self.env_file.close()
        os.unlink(self.env_file.name)

        # Restoring env
        os.environ.update(self.copy_environ)
>>>>>>> 0fef5e8b

    def test_init_ok(self):
        with patch.dict('os.environ', self.env_variables):
            bot = self.bot_class()
            self.assertEqual(self.env_variables['BOT_COMMAND_PREFIX'], bot.command_prefix)
            self.assertEqual(self.env_variables['BOT_TOKEN'], bot.token)

    def test_init_with_env_file_ok(self):
        # Creating temporary file
        env_file = self.env_file.name

        # Make sure .env file is created
        self.assertTrue(dotenv.load_dotenv(env_file), '.env file is not loaded.')
        # Adds text
        dotenv.set_key(env_file, 'BOT_COMMAND_PREFIX', self.env_variables['BOT_COMMAND_PREFIX'])
        dotenv.set_key(env_file, 'BOT_TOKEN', self.env_variables['BOT_TOKEN'])

        with patch.dict('os.environ'):
            bot = self.bot_class(env_file=env_file)
            self.assertEqual(self.env_variables['BOT_COMMAND_PREFIX'], bot.command_prefix)
            self.assertEqual(self.env_variables['BOT_TOKEN'], bot.token)

    def test_init_with_non_existent_env_file_ko(self):
        # Random file
        env_file = self.faker.file_name(category='text', extension='env')
        msg = 'Env file does not exist.'

        with self.assertRaises(OilAndRopeException) as ex:
            self.bot_class(env_file=env_file)
        self.assertEqual(msg, str(ex.exception))

    def test_instance_without_bot_token_ko(self):
        msg = 'Use .env file or set up BOT_TOKEN environment variables.'
        key = 'BOT_COMMAND_PREFIX'
        with patch.dict('os.environ', {key: self.env_variables[key]}):
            with self.assertRaises(HelpfulError) as ex:
                self.bot_class()
        self.assertIn(msg, str(ex.exception))

    def test_instance_without_command_prefix_ko(self):
        msg = 'Use .env file or set up BOT_COMMAND_PREFIX environment variables.'
        key = 'BOT_TOKEN'
        with patch.dict('os.environ', {key: self.env_variables[key]}):
            with self.assertRaises(HelpfulError) as ex:
                self.bot_class()
        self.assertIn(msg, str(ex.exception))<|MERGE_RESOLUTION|>--- conflicted
+++ resolved
@@ -23,12 +23,6 @@
             'BOT_TOKEN': self.faker.password()
         }
         self.env_file = tempfile.NamedTemporaryFile(mode='w', suffix='.env', dir='./tests/', delete=False)
-<<<<<<< HEAD
-
-    def tearDown(self):
-        self.env_file.close()
-        os.unlink(self.env_file.name)
-=======
         self.copy_environ = {}
 
         # Cleaning up Virtualenvironments
@@ -47,7 +41,6 @@
 
         # Restoring env
         os.environ.update(self.copy_environ)
->>>>>>> 0fef5e8b
 
     def test_init_ok(self):
         with patch.dict('os.environ', self.env_variables):
