--- conflicted
+++ resolved
@@ -10,16 +10,10 @@
 
 [isort]
 line_length=120
-<<<<<<< HEAD
-know_first_party=
-    bot,
-    chat,
-=======
 known_first_party=
     bot,
     chat,
     common,
->>>>>>> 0fef5e8b
     core,
     dynamic_menu,
     frontend,
@@ -39,11 +33,7 @@
 [tool:pytest]
 python_files=tests/*test*.py
 DJANGO_SETTINGS_MODULE=oilandrope.dev_settings
-<<<<<<< HEAD
-ENV_NAME=
-=======
 env=
->>>>>>> 0fef5e8b
     DJANGO_ALLOW_ASYNC_UNSAFE=true
 
 [coverage:run]
@@ -58,12 +48,9 @@
     oilandrope/routing.py
     # No need to test Gunicorn Conf
     oilandrope/gunicorn_conf.py
-<<<<<<< HEAD
-=======
     # Tests don't need coverage
     tests/*.py
     tests/**/*.py
->>>>>>> 0fef5e8b
 
 [coverage:report]
 precision=2