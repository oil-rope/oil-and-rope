[flake8]
max-line-length=120
max-complexity=10
exclude=node_modules/**
per-file-ignores=
    # Those errors are for importing * from settings.py
    dev_settings.py:F403,F405,F401
    # Ignoring max-line-length for migrations
    **/migrations/**:E501,DJ01
require-plugins=
    flake8-django
# TODO: On `flake8` version 4.x we can use `extend-select` but `flake8-django` does not work with `flake8` 4.x.
select=E,F,W,C90,DJ01,DJ03,DJ06,DJ08,DJ10,DJ11,DJ12

[isort]
line_length=120
known_first_party=
    bot,
    chat,
    common,
    core,
    frontend,
    oilandrope,
    registration,
    roleplay,
    tests
skip_glob=
    **/migrations/**,
    **/static/**

<<<<<<< HEAD
[coverage:run]
source=
    .
omit=
    # manage.py doesn't need a coverage
    manage.py
    # settings.py shouldn't be need to cov
    oilandrope/*settings.py
    # Runner doesn't need coverage
    oilandrope/runner.py
    # ASGI and WSGI doesn't need to be tested
    oilandrope/asgi.py oilandrope/wsgi.py oilandrope/routing.py
    # No need to test Gunicorn Conf
    oilandrope/gunicorn_conf.py
    # Test utils doesn't need coverage
    tests/utils.py
    # Django checks **cannot** be tested
    core/checks.py
    # Migrations
    **/migrations/**
plugins=django_coverage_plugin

[coverage:report]
fail_under=90
precision=2
show_missing=true
skip_empty=true

[coverage:django_coverage_plugin]
template_extensions=html, txt
=======
[tool:pytest]
asyncio_mode=strict
python_files=tests/**/test_*.py
markers =
    coverage: marks test as coverage tests
>>>>>>> 3aebde59
<|MERGE_RESOLUTION|>--- conflicted
+++ resolved
@@ -26,43 +26,4 @@
     tests
 skip_glob=
     **/migrations/**,
-    **/static/**
-
-<<<<<<< HEAD
-[coverage:run]
-source=
-    .
-omit=
-    # manage.py doesn't need a coverage
-    manage.py
-    # settings.py shouldn't be need to cov
-    oilandrope/*settings.py
-    # Runner doesn't need coverage
-    oilandrope/runner.py
-    # ASGI and WSGI doesn't need to be tested
-    oilandrope/asgi.py oilandrope/wsgi.py oilandrope/routing.py
-    # No need to test Gunicorn Conf
-    oilandrope/gunicorn_conf.py
-    # Test utils doesn't need coverage
-    tests/utils.py
-    # Django checks **cannot** be tested
-    core/checks.py
-    # Migrations
-    **/migrations/**
-plugins=django_coverage_plugin
-
-[coverage:report]
-fail_under=90
-precision=2
-show_missing=true
-skip_empty=true
-
-[coverage:django_coverage_plugin]
-template_extensions=html, txt
-=======
-[tool:pytest]
-asyncio_mode=strict
-python_files=tests/**/test_*.py
-markers =
-    coverage: marks test as coverage tests
->>>>>>> 3aebde59
+    **/static/**