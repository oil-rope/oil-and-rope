--- conflicted
+++ resolved
@@ -3,9 +3,6 @@
 from random import randint
 
 from discord.ext.commands import Cog, command
-<<<<<<< HEAD
-from django.utils.translation import gettext_lazy as _
-=======
 from django.apps import apps
 from django.utils.translation import gettext_lazy as _
 
@@ -13,7 +10,6 @@
 
 from . import utils
 from .commands.roleplay import WorldsCommand
->>>>>>> 0fef5e8b
 
 LOGGER = logging.getLogger(__name__)
 
