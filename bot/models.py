--- conflicted
+++ resolved
@@ -1,8 +1,4 @@
-<<<<<<< HEAD
-from typing import Type
-=======
 from typing import Optional, Union
->>>>>>> 3aebde59
 
 from django.conf import settings
 from requests.models import Response
@@ -157,15 +153,6 @@
         self.channel_type = ChannelTypes(self.type)
 
     @classmethod
-<<<<<<< HEAD
-    def get_base_url(cls) -> str:
-        return f'{settings.DISCORD_API_URL}channels/'
-
-    def get_url(self, url=None) -> str:
-        return f'{self.base_url}{self.id}'
-
-    def send_message(self, content, embed=None) -> Type['Message']:
-=======
     def get_base_url(cls):
         return f'{settings.DISCORD_API_URL}/channels'
 
@@ -173,7 +160,6 @@
         return f'{self.base_url}/{self.id}'
 
     def send_message(self, content: str, embed: Optional[Embed] = None):
->>>>>>> 3aebde59
         url = f'{self.url}/messages'
         data = {
             'content': content
@@ -189,21 +175,11 @@
         msg = Message(self, msg_id, embed=embed, response=response)
         return msg
 
-<<<<<<< HEAD
-    def __str__(self) -> str:
-        if hasattr(self, 'name'):
-            return f'Channel {self.name} ({self.id})'
-        return f'Channel {self.type.name} ({self.id})'
-
-    def __repr__(self) -> str:
-        return self.__str__()
-=======
     def __str__(self):
         return f'Channel [{self.channel_type.name}] ({self.id})'
 
     def __repr__(self):
         return str(self)
->>>>>>> 3aebde59
 
 
 class Message(ApiMixin):
