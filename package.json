--- conflicted
+++ resolved
@@ -7,13 +7,8 @@
     "test": "tests"
   },
   "scripts": {
-<<<<<<< HEAD
-    "dev": "webpack --mode development --devtools source-map --watch",
-    "build": "webpack --mode production",
-=======
-    "dev": "webpack --mode development -w",
+    "dev": "webpack --mode development -w --devtools source-map",
     "build": "webpack -p --progress",
->>>>>>> eee97206
     "test": "jest",
     "twatch": "jest --watch"
   },
