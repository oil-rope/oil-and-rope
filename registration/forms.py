import logging
from concurrent.futures.thread import ThreadPoolExecutor
from smtplib import SMTPAuthenticationError

from crispy_forms.helper import FormHelper
from crispy_forms.layout import HTML, Button, ButtonHolder, Column, Div, Field, Layout, Row, Submit
from django import forms
from django.contrib.auth import get_user_model
from django.contrib.auth.forms import AuthenticationForm, UserCreationForm, UsernameField
from django.contrib.auth.tokens import PasswordResetTokenGenerator
from django.template.loader import render_to_string
from django.utils.translation import ugettext_lazy as _

<<<<<<< HEAD
from bot.models import DiscordUser
=======
LOGGER = logging.getLogger(__name__)
>>>>>>> 899aec45


class LoginForm(AuthenticationForm):
    """
    Custom form to render with Crispy.
    """

    custom_classes = 'bg-transparent border-extra border-top-0 border-right-0 border-left-0 border-bottom rounded-0'

    def __init__(self, request=None, *args, **kwargs):
        super(LoginForm, self).__init__(request=request, *args, **kwargs)
        self.helper = FormHelper(self)
        self.helper.id = 'loginForm'
        self.helper.form_class = 'container-fluid'
        self.helper.layout = Layout(
            Div(
                Field(
                    'username',
                    placeholder=_('Username'),
                    css_class=self.custom_classes,
                ),
                Field(
                    'password',
                    placeholder=_('Password'),
                    css_class=self.custom_classes,
                ),
                Div(
                    Div(
                        HTML(
                            '<a class="col-lg-8 btn-link" href="#no-url">{text}</a>'.format(
                                text=_('Forgot password?')
                            )
                        ),
                        Submit('', _('Login'), css_class='btn btn-extra col-lg-4'),
                        css_class='row align-items-lg-center justify-content-lg-between'
                    ),
                    css_class='container-fluid'
                ),
                css_class='row flex-column'
            )
        )

        self._clean_labels()

    def _clean_labels(self):
        for field in self.fields:
            self.fields[field].label = ''


class SignUpForm(UserCreationForm):
    """
    User registration form.
    """

    button_classes = 'btn btn-info'
    custom_classes = 'bg-transparent border-extra border-top-0 border-right-0 border-left-0 border-bottom rounded-0'
    submit_classes = 'btn btn-extra btn-lg'

    discord_id = forms.CharField(
        label=_('Discord Identifier'),
        max_length=254,
        required=False,
        help_text=_('If you have a Discord Account you want to link with just give us your ID!')
    )

    def __init__(self, request, *args, **kwargs):
        super(SignUpForm, self).__init__(*args, **kwargs)
        self.request = request
        self.setup()
        self.helper = FormHelper(self)
        self.helper.id = 'registerForm'
        self.helper.form_class = 'container-fluid'
        self.helper.layout = Layout(
            Row(
                Column(
                    Field('username', css_class=self.custom_classes),
                    css_class='col-12 col-md-6'
                ),
                Column(
                    Field('email', css_class=self.custom_classes),
                    css_class='col-12 col-md-6'
                ),
                Column(
                    Field('password1', css_class=self.custom_classes),
                    css_class='col-12 col-md-6'
                ),
                Column(
                    Field('password2', css_class=self.custom_classes),
                    css_class='col-12 col-md-6'
                )
            ),
            Row(
                Field('discord_id', css_class=self.custom_classes),
                Button('search', _('Send invitation!'),
                       css_class=self.button_classes + ' align-self-center', css_id='btn_discord_invite'),
                css_class='justify-content-between'
            ),
            ButtonHolder(
                Submit('submit', _('Register'), css_class=self.submit_classes)
            )
        )

    def setup(self, required_fields=None):
        """
        Modifies some attributtes before rendering the form.

        Parameters
        ----------
        required_fields: Iterable.
            Fields to modify and set as required.
        """

        if not required_fields:
            required_fields = ('email', )
        for field in required_fields:
            self.fields[field].required = True

    def _generate_token(self, user) -> str:
        """
        Generates a token for the user to confirm it's email.

        Parameters
        ----------
        user: User instance
            The user associated to this token.

        Returns
        -------
        token: :class:`str`
            The token generated.
        """

        token = PasswordResetTokenGenerator()
        token = token.make_token(user)
        return token

    def _send_email_confirmation(self, user):
        """
        Sends a confirmation email to the user.
        """

        msg_html = render_to_string('email_templates/confirm_email.html', {
            # We declare localhost as default for tests purposes
            'domain': self.request.META.get('HTTP_HOST', 'http://localhost'),
            'token': self._generate_token(user),
            'object': user
        })

        try:
            user.email_user(_('Welcome to Oil & Rope!'), '', html_message=msg_html)
        except SMTPAuthenticationError:
            LOGGER.exception('Unable to logging email server with given credentials.')

    def clean_discord_id(self):
        """
        Checks if Discord User is created.
        """

        data = self.cleaned_data.get('discord_id')

        if data:
            if not DiscordUser.objects.filter(pk=data).exists():
                msg = '{} {}'.format(_('User not found.'), _('Have you requested invitation?'))
                self.add_error('discord_id', msg)
        return data

    def get_discord_user(self):
        """
        Looks for `discord_id` field and returns :class:`DiscordUser` instance or `None`.
        """

        discord_user = None
        discord_id = self.cleaned_data.get('discord_id')
        if discord_id:
            discord_user = DiscordUser.objects.get(pk=discord_id)
        return discord_user

    def save(self, commit=True):
        """
        Before saving the instance it sets it to inactive until the user confirms email.

        Returns
        -------
        instance: User instance created.
            The user created.
        """

        instance = super(SignUpForm, self).save(commit=False)
        # Set active to False until user acitvates email
        instance.is_active = False
        # Checks for DiscordUser
        discord_user = self.get_discord_user()
        if commit:
            instance.save()
            # Adds foreing key if exists
            if discord_user:
                discord_user.user = instance
                discord_user.save()
            # User shouldn't wait for the email to be sent
            with ThreadPoolExecutor(max_workers=2) as executor:
                executor.submit(self._send_email_confirmation, instance)
        return instance

    class Meta:
        model = get_user_model()
        fields = ('username', 'email')
        field_classes = {'username': UsernameField}
        help_texts = {
            'email': _('We will send you an email to confirm your account') + '.'
        }<|MERGE_RESOLUTION|>--- conflicted
+++ resolved
@@ -11,11 +11,9 @@
 from django.template.loader import render_to_string
 from django.utils.translation import ugettext_lazy as _
 
-<<<<<<< HEAD
 from bot.models import DiscordUser
-=======
+
 LOGGER = logging.getLogger(__name__)
->>>>>>> 899aec45
 
 
 class LoginForm(AuthenticationForm):
