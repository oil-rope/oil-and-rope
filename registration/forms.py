import logging
from concurrent.futures.thread import ThreadPoolExecutor
from smtplib import SMTPAuthenticationError

from crispy_forms.helper import FormHelper
from crispy_forms.layout import HTML, Button, Column, Field, Layout, Row, Submit
from django import forms
from django.contrib.auth import get_user_model
from django.contrib.auth.forms import AuthenticationForm, UserCreationForm, UsernameField
from django.contrib.auth.tokens import PasswordResetTokenGenerator
from django.shortcuts import reverse
from django.template.loader import render_to_string
from django.utils.translation import ugettext_lazy as _

LOGGER = logging.getLogger(__name__)


class LoginForm(AuthenticationForm):
    """
    Custom form to render with Crispy.
    """

    custom_classes = 'bg-transparent border-extra border-top-0 border-right-0 border-left-0 border-bottom rounded-0'

    def __init__(self, request=None, *args, **kwargs):
        super().__init__(request=request, *args, **kwargs)
        self.helper = FormHelper(self)
        self.helper.id = 'loginForm'
        self.helper.form_class = 'container-fluid'
        self.helper.layout = Layout(
            Row(
                Column(
                    Field(
                        'username',
                        placeholder=_('Username'),
                        css_class=self.custom_classes,
                    ),
                    css_class='col-12'
                ),
            ),
            Row(
                Column(
                    Field(
                        'password',
                        placeholder=_('Password'),
                        css_class=self.custom_classes,
                    ),
                    css_class='col-12'
                ),
            ),
            Row(
                Column(
                    Submit('login', _('Login'), css_class='btn-extra w-100'),
                    css_class='col-12 col-lg-6'
                ),
<<<<<<< HEAD
                Div(
                    Div(
                        HTML(
                            '<a class="col-lg-8 btn-link" href="{url}">{text}</a>'.format(
                                url=reverse('registration:resend_email'),
                                text=_('Send confirmation email')
                            )
                        ),
                        Submit('', _('Login'), css_class='btn btn-extra col-lg-4'),
                        css_class='row align-items-lg-center justify-content-lg-between'
=======
                Column(
                    HTML(
                        '<a class="btn btn-link w-100" href="#no-url">{text}</a>'.format(
                            text=_('Forgot password?')
                        )
>>>>>>> 3b4b6717
                    ),
                    css_class='col-12 col-lg-6'
                ),
            ),
        )

        self._clean_labels()

    def _clean_labels(self):
        for field in self.fields:
            self.fields[field].label = ''


class SignUpForm(UserCreationForm):
    """
    User registration form.
    """

    button_classes = 'btn btn-info'
    custom_classes = 'bg-transparent border-extra border-top-0 border-right-0 border-left-0 border-bottom rounded-0'
    submit_classes = 'btn btn-extra btn-lg'

    discord_id = forms.CharField(
        label=_('Discord Identifier'),
        max_length=254,
        required=False,
        help_text=_('If you have a Discord Account you want to link with just give us your ID!')
    )

    def __init__(self, request, *args, **kwargs):
        super().__init__(*args, **kwargs)
        self.request = request
        self.setup()
        self.helper = FormHelper(self)
        self.helper.id = 'registerForm'
        self.helper.form_class = 'container-fluid'
        self.helper.layout = Layout(
            Row(
                Column(
                    Field('username', css_class=self.custom_classes),
                    css_class='col-12 col-lg-6 col-xl-5'
                ),
                Column(
                    Field('email', css_class=self.custom_classes),
                    css_class='col-12 col-lg-6 col-xl-5'
                ),
                css_class='justify-content-xl-between'
            ),
            Row(
                Column(
                    Field('password1', css_class=self.custom_classes),
                    css_class='col-12 col-lg-6 col-xl-5'
                ),
                Column(
                    Field('password2', css_class=self.custom_classes),
                    css_class='col-12 col-lg-6 col-xl-5'
                ),
                css_class='justify-content-xl-between'
            ),
            Row(
                Column(
                    Field('discord_id', css_class=self.custom_classes),
                    css_class='col-12 col-md-8 col-lg-6 col-xl-5'
                ),
                Column(
                    Button('search', _('Send invitation') + '!', css_class=self.button_classes + ' w-100'),
                    css_class='col-12 col-md-4 col-xl-5 align-self-center'
                ),
                css_class='justify-content-lg-between'
            ),
            Row(
                Column(
                    Submit('submit', _('Register'), css_class=self.submit_classes + ' w-100'),
                    css_class='col-12 col-xl-6'
                ),
                css_class='mt-4 mt-md-0 mt-xl-5 justify-content-xl-center'
            )
        )

    def clean_email(self):
        """
        Checks if email already exists!
        """

        data = self.cleaned_data.get('email')
        if get_user_model().objects.filter(email=data).exists():
            msg = _('This email is already in use') + '.'
            self.add_error('email', msg)
        return data

    def setup(self, required_fields=None):
        """
        Modifies some attributtes before rendering the form.

        Parameters
        ----------
        required_fields: Iterable.
            Fields to modify and set as required.
        """

        if not required_fields:
            required_fields = ('email', )
        for field in required_fields:
            self.fields[field].required = True

    def _generate_token(self, user) -> str:
        """
        Generates a token for the user to confirm it's email.

        Parameters
        ----------
        user: User instance
            The user associated to this token.

        Returns
        -------
        token: :class:`str`
            The token generated.
        """

        token = PasswordResetTokenGenerator()
        token = token.make_token(user)
        return token

    def _send_email_confirmation(self, user):
        """
        Sends a confirmation email to the user.
        """

        msg_html = render_to_string('email_templates/confirm_email.html', {
            # We declare localhost as default for tests purposes
            'domain': self.request.META.get('HTTP_HOST', 'http://localhost'),
            'token': self._generate_token(user),
            'object': user
        })

        try:
            user.email_user(_('Welcome to Oil & Rope!'), '', html_message=msg_html)
        except SMTPAuthenticationError:
            LOGGER.exception('Unable to logging email server with given credentials.')

    def save(self, commit=True):
        """
        Before saving the instance it sets it to inactive until the user confirms email.

        Returns
        -------
        instance: User instance created.
            The user created.
        """

        instance = super().save(commit=False)
        # Set active to False until user acitvates email
        instance.is_active = False
        if commit:
            instance.save()
            # User shouldn't wait for the email to be sent
            with ThreadPoolExecutor(max_workers=2) as executor:
                executor.submit(self._send_email_confirmation, instance)
        return instance

    class Meta:
        model = get_user_model()
        fields = ('username', 'email')
        field_classes = {'username': UsernameField}
        help_texts = {
            'email': _('We will send you an email to confirm your account') + '.'
        }


class ResendEmailForm(forms.Form):
    """
    Checks for given email in database.
    """

    custom_classes = 'bg-transparent border-extra border-top-0 border-right-0 border-left-0 border-bottom rounded-0'
    submit_classes = 'btn btn-extra btn-lg'

    email = forms.EmailField(
        label=_('Email address'),
        help_text=_('Enter your email address and we\'ll resend you the confirmation email') + '.',
        required=True
    )

    def __init__(self, *args, **kwargs):
        super().__init__(*args, **kwargs)
        self.helper = FormHelper(self)
        self.helper.form_class = 'container-fluid'
        self.helper.layout = Layout(
            Row(
                Field('email', css_class=self.custom_classes),
                css_class='justify-content-sm-center'
            ),
            ButtonHolder(
                Submit('submit', _('Resend email'), css_class=self.submit_classes + ' col-12 col-sm-6'),
                css_class='d-sm-flex justify-content-sm-center'
            )
        )

    def clean_email(self):
        data = self.cleaned_data.get('email')
        if not get_user_model().objects.filter(email=data).exists():
            msg = _('This email doesn\'t belong to a user') + '.'
            self.add_error('email', msg)
        return data<|MERGE_RESOLUTION|>--- conflicted
+++ resolved
@@ -53,25 +53,12 @@
                     Submit('login', _('Login'), css_class='btn-extra w-100'),
                     css_class='col-12 col-lg-6'
                 ),
-<<<<<<< HEAD
-                Div(
-                    Div(
-                        HTML(
-                            '<a class="col-lg-8 btn-link" href="{url}">{text}</a>'.format(
-                                url=reverse('registration:resend_email'),
-                                text=_('Send confirmation email')
-                            )
+                Column(
+                    HTML(
+                        '<a class="col-lg-8 btn-link" href="{url}">{text}</a>'.format(
+                            url=reverse('registration:resend_email'),
+                            text=_('Send confirmation email')
                         ),
-                        Submit('', _('Login'), css_class='btn btn-extra col-lg-4'),
-                        css_class='row align-items-lg-center justify-content-lg-between'
-=======
-                Column(
-                    HTML(
-                        '<a class="btn btn-link w-100" href="#no-url">{text}</a>'.format(
-                            text=_('Forgot password?')
-                        )
->>>>>>> 3b4b6717
-                    ),
                     css_class='col-12 col-lg-6'
                 ),
             ),
@@ -81,7 +68,7 @@
 
     def _clean_labels(self):
         for field in self.fields:
-            self.fields[field].label = ''
+            self.fields[field].label=''
 
 
 class SignUpForm(UserCreationForm):
@@ -89,11 +76,11 @@
     User registration form.
     """
 
-    button_classes = 'btn btn-info'
-    custom_classes = 'bg-transparent border-extra border-top-0 border-right-0 border-left-0 border-bottom rounded-0'
-    submit_classes = 'btn btn-extra btn-lg'
-
-    discord_id = forms.CharField(
+    button_classes='btn btn-info'
+    custom_classes='bg-transparent border-extra border-top-0 border-right-0 border-left-0 border-bottom rounded-0'
+    submit_classes='btn btn-extra btn-lg'
+
+    discord_id=forms.CharField(
         label=_('Discord Identifier'),
         max_length=254,
         required=False,
@@ -102,12 +89,12 @@
 
     def __init__(self, request, *args, **kwargs):
         super().__init__(*args, **kwargs)
-        self.request = request
+        self.request=request
         self.setup()
-        self.helper = FormHelper(self)
-        self.helper.id = 'registerForm'
-        self.helper.form_class = 'container-fluid'
-        self.helper.layout = Layout(
+        self.helper=FormHelper(self)
+        self.helper.id='registerForm'
+        self.helper.form_class='container-fluid'
+        self.helper.layout=Layout(
             Row(
                 Column(
                     Field('username', css_class=self.custom_classes),
@@ -155,9 +142,9 @@
         Checks if email already exists!
         """
 
-        data = self.cleaned_data.get('email')
+        data=self.cleaned_data.get('email')
         if get_user_model().objects.filter(email=data).exists():
-            msg = _('This email is already in use') + '.'
+            msg=_('This email is already in use') + '.'
             self.add_error('email', msg)
         return data
 
@@ -172,9 +159,9 @@
         """
 
         if not required_fields:
-            required_fields = ('email', )
+            required_fields=('email', )
         for field in required_fields:
-            self.fields[field].required = True
+            self.fields[field].required=True
 
     def _generate_token(self, user) -> str:
         """
@@ -191,8 +178,8 @@
             The token generated.
         """
 
-        token = PasswordResetTokenGenerator()
-        token = token.make_token(user)
+        token=PasswordResetTokenGenerator()
+        token=token.make_token(user)
         return token
 
     def _send_email_confirmation(self, user):
@@ -200,7 +187,7 @@
         Sends a confirmation email to the user.
         """
 
-        msg_html = render_to_string('email_templates/confirm_email.html', {
+        msg_html=render_to_string('email_templates/confirm_email.html', {
             # We declare localhost as default for tests purposes
             'domain': self.request.META.get('HTTP_HOST', 'http://localhost'),
             'token': self._generate_token(user),
@@ -222,9 +209,9 @@
             The user created.
         """
 
-        instance = super().save(commit=False)
+        instance=super().save(commit=False)
         # Set active to False until user acitvates email
-        instance.is_active = False
+        instance.is_active=False
         if commit:
             instance.save()
             # User shouldn't wait for the email to be sent
@@ -233,10 +220,10 @@
         return instance
 
     class Meta:
-        model = get_user_model()
-        fields = ('username', 'email')
-        field_classes = {'username': UsernameField}
-        help_texts = {
+        model=get_user_model()
+        fields=('username', 'email')
+        field_classes={'username': UsernameField}
+        help_texts={
             'email': _('We will send you an email to confirm your account') + '.'
         }
 
@@ -246,10 +233,10 @@
     Checks for given email in database.
     """
 
-    custom_classes = 'bg-transparent border-extra border-top-0 border-right-0 border-left-0 border-bottom rounded-0'
-    submit_classes = 'btn btn-extra btn-lg'
-
-    email = forms.EmailField(
+    custom_classes='bg-transparent border-extra border-top-0 border-right-0 border-left-0 border-bottom rounded-0'
+    submit_classes='btn btn-extra btn-lg'
+
+    email=forms.EmailField(
         label=_('Email address'),
         help_text=_('Enter your email address and we\'ll resend you the confirmation email') + '.',
         required=True
@@ -257,9 +244,9 @@
 
     def __init__(self, *args, **kwargs):
         super().__init__(*args, **kwargs)
-        self.helper = FormHelper(self)
-        self.helper.form_class = 'container-fluid'
-        self.helper.layout = Layout(
+        self.helper=FormHelper(self)
+        self.helper.form_class='container-fluid'
+        self.helper.layout=Layout(
             Row(
                 Field('email', css_class=self.custom_classes),
                 css_class='justify-content-sm-center'
@@ -271,8 +258,8 @@
         )
 
     def clean_email(self):
-        data = self.cleaned_data.get('email')
+        data=self.cleaned_data.get('email')
         if not get_user_model().objects.filter(email=data).exists():
-            msg = _('This email doesn\'t belong to a user') + '.'
+            msg=_('This email doesn\'t belong to a user') + '.'
             self.add_error('email', msg)
         return data