--- conflicted
+++ resolved
@@ -35,28 +35,16 @@
                 Column('password', css_class='col-12'),
             ),
             Row(
-<<<<<<< HEAD
                 Column(
                     Submit('login', _('Login'), css_class='btn btn-lg text-white w-100'),
                     css_class='col-6'
                 ),
                 Column(
-=======
-                Column(
-                    Submit('login', _('Login'), css_class='btn btn-lg text-white w-100'),
-                    css_class='col-6'
-                ),
-                Column(
->>>>>>> 0fef5e8b
                     Div(
                         Row(
                             HTML(
                                 '<a class="mr-lg-5" href="{url}">{text}</a>'.format(
-<<<<<<< HEAD
-                                    url='#no-url',
-=======
                                     url=reverse('registration:password_reset'),
->>>>>>> 0fef5e8b
                                     text=_('Forgot password?')
                                 )
                             ),
@@ -77,11 +65,7 @@
         )
 
 
-<<<<<<< HEAD
-class SignUpForm(UserCreationForm):
-=======
 class SignUpForm(auth_forms.UserCreationForm):
->>>>>>> 0fef5e8b
     """
     User registration form.
     """
