{% extends 'core/layout.html' %}
{% load static %}
{% load i18n %}
{% load crispy_forms_tags %}

{% block title %}{% trans "Login" %}{% endblock title %}

{% block css %}
  <style>
    #cover {
      background: linear-gradient(rgba(0, 0, 0, 0.2), rgba(0, 0, 0, 0.5)), url('{% static 'img/cover-min.png' %}');
      background-position: center top;
<<<<<<< HEAD
=======
      background-repeat: no-repeat;
      background-size: cover;
>>>>>>> 0fef5e8b
    }

    /*
     * Because of the background image we need a different border and focus color
     */
    #loginForm input {
      border-color: var(--primary);
    }

    #loginForm input:focus {
      border-color: var(--extra);
    }
  </style>
{% endblock css %}

{% block breadcrumb %}
  {% include 'common/include/breadcrumb.html' with breadcrumbs='Login' no_separation=True %}
{% endblock breadcrumb %}

{% block body_content %}
  <main class="container-fluid">

    <div id="cover" class="row min-vh-100 cover justify-content-lg-center">
      <!-- Presentation -->
      <div class="col-12 text-center pt-3">
        <img height="250px" load="lazy" src="{% static 'img/oil_and_rope_logo_color_thin.svg' %}" alt="Oil & Rope Logo">
        <h2 class="display-3 text-white font-ds-bold">
          Oil &amp; Rope
        </h2>
      </div>

      <!-- Form -->
      <div class="col-12 col-xl-6">
        {% crispy form %}
      </div>

      <!-- Join -->
      <div class="col-12 d-flex justify-content-around align-items-md-center justify-content-sm-center py-5 py-md-0">
        <p class="lead text-white mr-sm-3 mb-md-0">
          {% trans "Don't have an account?" %}
        </p>
        <a class="lead" href="{% url 'registration:register' %}">{% trans "Join now" %}!</a>
      </div>

      <!-- Arrow -->
      <div class="fixed-bottom text-right px-3" id="goto-arrow">
        <a href="{% url 'registration:login' %}#about-us" class="lead text-white" style="font-size: 2rem">
          <i class="ic ic-arrow-down"></i>
        </a>
      </div>
    </div>

    <div class="row no-gutters">
      <div class="col-12">
        {% include 'core/includes/about_us.html' %}
      </div>
    </div>


  </main>
{% endblock body_content %}<|MERGE_RESOLUTION|>--- conflicted
+++ resolved
@@ -10,11 +10,8 @@
     #cover {
       background: linear-gradient(rgba(0, 0, 0, 0.2), rgba(0, 0, 0, 0.5)), url('{% static 'img/cover-min.png' %}');
       background-position: center top;
-<<<<<<< HEAD
-=======
       background-repeat: no-repeat;
       background-size: cover;
->>>>>>> 0fef5e8b
     }
 
     /*
